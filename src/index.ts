/**
 * Main
 */
export * from './wallet';
export * from './account';
export * from './contract';
export * from './provider';
export * from './signer';
export * from './channel';

// TODO: decide on final export style
export * from './types';
export * as types from './types';

/**
 * Utils
 */
export * as constants from './constants';
export * as encode from './utils/encode';
export * as hash from './utils/hash';
export * as v3hash from './utils/hash/transactionHash/v3';
export * as v2hash from './utils/hash/transactionHash/v2';
export * as json from './utils/json';
export * as num from './utils/num';
export * as transaction from './utils/transaction';
export * as stark from './utils/stark';
export * as eth from './utils/eth';
export * as merkle from './utils/merkle';
export * as uint256 from './utils/uint256';
export * as shortString from './utils/shortString';
export * as typedData from './utils/typedData';
export * as ec from './utils/ec';
export * as starknetId from './utils/starknetId';
export * as provider from './utils/provider';
<<<<<<< HEAD
export * as selector from './utils/selector';
export * as events from './utils/events/index';
export * as outsideExecution from './utils/outsideExecution';
=======
export * as selector from './utils/hash/selector';
export * as events from './utils/events';
export * from './utils/responseParser';
>>>>>>> bdad9a58
export * from './utils/cairoDataTypes/uint256';
export * from './utils/cairoDataTypes/uint512';
export * from './utils/address';
export * from './utils/url';
export * from './utils/calldata';
export * from './utils/calldata/enum';
export * from './utils/contract';
export * from './utils/transactionReceipt';
export * as wallet from './wallet/connect';

/**
 * Deprecated
 */
/* eslint-disable import/first */
import * as num from './utils/num';

/** @deprecated prefer the 'num' naming */
export const number = num;<|MERGE_RESOLUTION|>--- conflicted
+++ resolved
@@ -32,15 +32,10 @@
 export * as ec from './utils/ec';
 export * as starknetId from './utils/starknetId';
 export * as provider from './utils/provider';
-<<<<<<< HEAD
-export * as selector from './utils/selector';
-export * as events from './utils/events/index';
-export * as outsideExecution from './utils/outsideExecution';
-=======
 export * as selector from './utils/hash/selector';
 export * as events from './utils/events';
+export * as outsideExecution from './utils/outsideExecution';
 export * from './utils/responseParser';
->>>>>>> bdad9a58
 export * from './utils/cairoDataTypes/uint256';
 export * from './utils/cairoDataTypes/uint512';
 export * from './utils/address';
