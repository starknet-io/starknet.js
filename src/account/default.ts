--- conflicted
+++ resolved
@@ -1,12 +1,7 @@
 import assert from 'minimalistic-assert';
 
 import { ZERO } from '../constants';
-<<<<<<< HEAD
 import { Provider, ProviderOptions } from '../provider';
-import { BlockIdentifier } from '../provider/utils';
-=======
-import { Provider, ProviderInterface } from '../provider';
->>>>>>> ed146506
 import { Signer, SignerInterface } from '../signer';
 import {
   Abi,
