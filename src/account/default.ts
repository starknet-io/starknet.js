--- conflicted
+++ resolved
@@ -33,12 +33,8 @@
 } from '../utils/hash';
 import { BigNumberish, hexToDecimalString, toBN, toCairoBool } from '../utils/number';
 import { parseContract } from '../utils/provider';
-<<<<<<< HEAD
-import { compileCalldata, estimatedFeeToMaxFee } from '../utils/stark';
+import { compileCalldata, estimatedFeeToMaxFee, randomAddress } from '../utils/stark';
 import { getStarknetIdContract, useDecoded, useEncoded } from '../utils/starknetId';
-=======
-import { compileCalldata, estimatedFeeToMaxFee, randomAddress } from '../utils/stark';
->>>>>>> 511548b9
 import { fromCallsToExecuteCalldata } from '../utils/transaction';
 import { TypedData, getMessageHash } from '../utils/typedData';
 import { AccountInterface } from './interface';
