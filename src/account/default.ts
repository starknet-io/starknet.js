<<<<<<< HEAD
import { UDC, ZERO } from '../constants';
=======
// eslint-disable-next-line @typescript-eslint/no-unused-vars
import type { SPEC } from 'starknet-types-07';
import {
  OutsideExecutionCallerAny,
  SNIP9_V1_INTERFACE_ID,
  SNIP9_V2_INTERFACE_ID,
  UDC,
  ZERO,
} from '../constants';
>>>>>>> 71733c05
import { Provider, ProviderInterface } from '../provider';
import { Signer, SignerInterface } from '../signer';
import {
  Abi,
  AccountInvocations,
  AccountInvocationsFactoryDetails,
  AllowArray,
  BigNumberish,
  BlockIdentifier,
  CairoVersion,
  Call,
  DeclareAndDeployContractPayload,
  DeclareContractPayload,
  DeclareContractResponse,
  DeclareContractTransaction,
  DeclareDeployUDCResponse,
  DeployAccountContractPayload,
  DeployAccountContractTransaction,
  DeployContractResponse,
  DeployContractUDCResponse,
  DeployTransactionReceiptResponse,
  EstimateFee,
  UniversalSuggestedFee,
  EstimateFeeAction,
  EstimateFeeBulk,
  Invocation,
  Invocations,
  InvocationsSignerDetails,
  InvokeFunctionResponse,
  MultiDeployContractResponse,
  Nonce,
  ProviderOptions,
  Signature,
  SimulateTransactionDetails,
  SimulateTransactionResponse,
  TransactionType,
  TypedData,
  UniversalDeployerContractPayload,
  UniversalDetails,
} from '../types';
<<<<<<< HEAD
import { ETransactionVersion, ETransactionVersion3, type ResourceBounds } from '../types/api';
=======
import { ETransactionVersion, ETransactionVersion3, ResourceBounds } from '../types/api';
import {
  OutsideExecutionVersion,
  type OutsideExecution,
  type OutsideExecutionOptions,
  type OutsideTransaction,
} from '../types/outsideExecution';
import {
  buildExecuteFromOutsideCallData,
  getOutsideCall,
  getTypedData,
} from '../utils/outsideExecution';
>>>>>>> 71733c05
import { CallData } from '../utils/calldata';
import { extractContractHashes, isSierra } from '../utils/contract';
import { parseUDCEvent } from '../utils/events';
import { calculateContractAddressFromHash } from '../utils/hash';
<<<<<<< HEAD
import { isUndefined } from '../utils/typed';
import { toBigInt, toCairoBool } from '../utils/num';
=======
import { isHex, toBigInt, toCairoBool, toHex } from '../utils/num';
>>>>>>> 71733c05
import { parseContract } from '../utils/provider';
import { isString } from '../utils/shortString';
import { supportsInterface } from '../utils/src5';
import {
  estimateFeeToBounds,
  randomAddress,
  reduceV2,
  toFeeVersion,
  toTransactionVersion,
  v3Details,
} from '../utils/stark';
import { buildUDCCall, getExecuteCalldata } from '../utils/transaction';
import { getMessageHash } from '../utils/typedData';
import { AccountInterface } from './interface';

export class Account extends Provider implements AccountInterface {
  public signer: SignerInterface;

  public address: string;

  public cairoVersion: CairoVersion;

  readonly transactionVersion: typeof ETransactionVersion.V2 | typeof ETransactionVersion.V3;

  constructor(
    providerOrOptions: ProviderOptions | ProviderInterface,
    address: string,
    pkOrSigner: Uint8Array | string | SignerInterface,
    cairoVersion?: CairoVersion,
    transactionVersion:
      | typeof ETransactionVersion.V2
      | typeof ETransactionVersion.V3 = ETransactionVersion.V2 // TODO: Discuss this, set to v2 for backward compatibility
  ) {
    super(providerOrOptions);
    this.address = address.toLowerCase();
    this.signer =
      isString(pkOrSigner) || pkOrSigner instanceof Uint8Array
        ? new Signer(pkOrSigner)
        : pkOrSigner;

    if (cairoVersion) {
      this.cairoVersion = cairoVersion.toString() as CairoVersion;
    }
    this.transactionVersion = transactionVersion;
  }

  // provided version or contract based preferred transactionVersion
  protected getPreferredVersion(type12: ETransactionVersion, type3: ETransactionVersion) {
    if (this.transactionVersion === ETransactionVersion.V3) return type3;
    if (this.transactionVersion === ETransactionVersion.V2) return type12;

    return ETransactionVersion.V3;
  }

  public async getNonce(blockIdentifier?: BlockIdentifier): Promise<Nonce> {
    return super.getNonceForAddress(this.address, blockIdentifier);
  }

  protected async getNonceSafe(nonce?: BigNumberish) {
    // Patch DEPLOY_ACCOUNT: RPC getNonce for non-existing address will result in error
    try {
      return toBigInt(nonce ?? (await this.getNonce()));
    } catch (error) {
      return 0n;
    }
  }

  /**
   * Retrieves the Cairo version from the network and sets `cairoVersion` if not already set in the constructor.
   * @param classHash if provided detects Cairo version from classHash, otherwise from the account address
   */
  public async getCairoVersion(classHash?: string) {
    if (!this.cairoVersion) {
      const { cairo } = classHash
        ? await super.getContractVersion(undefined, classHash)
        : await super.getContractVersion(this.address);
      this.cairoVersion = cairo;
    }
    return this.cairoVersion;
  }

  public async estimateFee(
    calls: AllowArray<Call>,
    estimateFeeDetails: UniversalDetails = {}
  ): Promise<EstimateFee> {
    return this.estimateInvokeFee(calls, estimateFeeDetails);
  }

  public async estimateInvokeFee(
    calls: AllowArray<Call>,
    details: UniversalDetails = {}
  ): Promise<EstimateFee> {
    const {
      nonce: providedNonce,
      blockIdentifier,
      version: providedVersion,
      skipValidate = true,
    } = details;

    const transactions = Array.isArray(calls) ? calls : [calls];
    const nonce = toBigInt(providedNonce ?? (await this.getNonce()));
    const version = toTransactionVersion(
      this.getPreferredVersion(ETransactionVersion.F1, ETransactionVersion.F3),
      toFeeVersion(providedVersion)
    );
    const chainId = await this.getChainId();

    const signerDetails: InvocationsSignerDetails = {
      ...v3Details(details),
      walletAddress: this.address,
      nonce,
      maxFee: ZERO,
      version,
      chainId,
      cairoVersion: await this.getCairoVersion(),
      skipValidate,
    };

    const invocation = await this.buildInvocation(transactions, signerDetails);
    return super.getInvokeEstimateFee(
      { ...invocation },
      { ...v3Details(details), version, nonce },
      blockIdentifier,
      details.skipValidate
    );
  }

  public async estimateDeclareFee(
    payload: DeclareContractPayload,
    details: UniversalDetails = {}
  ): Promise<EstimateFee> {
    const {
      blockIdentifier,
      nonce: providedNonce,
      version: providedVersion,
      skipValidate = true,
    } = details;
    const nonce = toBigInt(providedNonce ?? (await this.getNonce()));
    const version = toTransactionVersion(
      !isSierra(payload.contract)
        ? ETransactionVersion.F1
        : this.getPreferredVersion(ETransactionVersion.F2, ETransactionVersion.F3),
      toFeeVersion(providedVersion)
    );
    const chainId = await this.getChainId();

    const declareContractTransaction = await this.buildDeclarePayload(payload, {
      ...v3Details(details),
      nonce,
      chainId,
      version,
      walletAddress: this.address,
      maxFee: ZERO,
      cairoVersion: undefined, // unused parameter
      skipValidate,
    });

    return super.getDeclareEstimateFee(
      declareContractTransaction,
      { ...v3Details(details), version, nonce },
      blockIdentifier,
      details.skipValidate
    );
  }

  public async estimateAccountDeployFee(
    {
      classHash,
      addressSalt = 0,
      constructorCalldata = [],
      contractAddress,
    }: DeployAccountContractPayload,
    details: UniversalDetails = {}
  ): Promise<EstimateFee> {
    const { blockIdentifier, version: providedVersion, skipValidate = true } = details;
    const version = toTransactionVersion(
      this.getPreferredVersion(ETransactionVersion.F1, ETransactionVersion.F3),
      toFeeVersion(providedVersion)
    ); // TODO: Can Cairo0 be deployed with F3 ?
    const nonce = ZERO; // DEPLOY_ACCOUNT transaction will have a nonce zero as it is the first transaction in the account
    const chainId = await this.getChainId();

    const payload = await this.buildAccountDeployPayload(
      { classHash, addressSalt, constructorCalldata, contractAddress },
      {
        ...v3Details(details),
        nonce,
        chainId,
        version,
        walletAddress: this.address, // unused parameter
        maxFee: ZERO,
        cairoVersion: undefined, // unused parameter,
        skipValidate,
      }
    );

    return super.getDeployAccountEstimateFee(
      { ...payload },
      { ...v3Details(details), version, nonce },
      blockIdentifier,
      details.skipValidate
    );
  }

  public async estimateDeployFee(
    payload: UniversalDeployerContractPayload | UniversalDeployerContractPayload[],
    details: UniversalDetails = {}
  ): Promise<EstimateFee> {
    const calls = this.buildUDCContractPayload(payload);
    return this.estimateInvokeFee(calls, details);
  }

  public async estimateFeeBulk(
    invocations: Invocations,
    details: UniversalDetails = {}
  ): Promise<EstimateFeeBulk> {
    const { nonce, blockIdentifier, version, skipValidate } = details;
    const accountInvocations = await this.accountInvocationsFactory(invocations, {
      ...v3Details(details),
      versions: [
        ETransactionVersion.F1, // non-sierra
        toTransactionVersion(
          this.getPreferredVersion(ETransactionVersion.F2, ETransactionVersion.F3),
          version
        ), // sierra
      ],
      nonce,
      blockIdentifier,
      skipValidate,
    });

    return super.getEstimateFeeBulk(accountInvocations, {
      blockIdentifier,
      skipValidate,
    });
  }

  public async simulateTransaction(
    invocations: Invocations,
    details: SimulateTransactionDetails = {}
  ): Promise<SimulateTransactionResponse> {
    const { nonce, blockIdentifier, skipValidate = true, skipExecute, version } = details;
    const accountInvocations = await this.accountInvocationsFactory(invocations, {
      ...v3Details(details),
      versions: [
        ETransactionVersion.V1, // non-sierra
        toTransactionVersion(
          this.getPreferredVersion(ETransactionVersion.V2, ETransactionVersion.V3),
          version
        ),
      ],
      nonce,
      blockIdentifier,
      skipValidate,
    });

    return super.getSimulateTransaction(accountInvocations, {
      blockIdentifier,
      skipValidate,
      skipExecute,
    });
  }

  public async execute(
    transactions: AllowArray<Call>,
    transactionsDetail?: UniversalDetails
  ): Promise<InvokeFunctionResponse>;
  public async execute(
    transactions: AllowArray<Call>,
    abis?: Abi[],
    transactionsDetail?: UniversalDetails
  ): Promise<InvokeFunctionResponse>;
  public async execute(
    transactions: AllowArray<Call>,
    arg2?: Abi[] | UniversalDetails,
    transactionsDetail: UniversalDetails = {}
  ): Promise<InvokeFunctionResponse> {
    const details = arg2 === undefined || Array.isArray(arg2) ? transactionsDetail : arg2;
    const calls = Array.isArray(transactions) ? transactions : [transactions];
    const nonce = toBigInt(details.nonce ?? (await this.getNonce()));
    const version = toTransactionVersion(
      this.getPreferredVersion(ETransactionVersion.V1, ETransactionVersion.V3), // TODO: does this depend on cairo version ?
      details.version
    );

    const estimate = await this.getUniversalSuggestedFee(
      version,
      { type: TransactionType.INVOKE, payload: transactions },
      {
        ...details,
        version,
      }
    );

    const chainId = await this.getChainId();

    const signerDetails: InvocationsSignerDetails = {
      ...v3Details(details),
      resourceBounds: estimate.resourceBounds,
      walletAddress: this.address,
      nonce,
      maxFee: estimate.maxFee,
      version,
      chainId,
      cairoVersion: await this.getCairoVersion(),
    };

    const signature = await this.signer.signTransaction(calls, signerDetails);

    const calldata = getExecuteCalldata(calls, await this.getCairoVersion());

    return this.invokeFunction(
      { contractAddress: this.address, calldata, signature },
      {
        ...v3Details(details),
        resourceBounds: estimate.resourceBounds,
        nonce,
        maxFee: estimate.maxFee,
        version,
      }
    );
  }

  /**
   * First check if contract is already declared, if not declare it
   * If contract already declared returned transaction_hash is ''.
   * Method will pass even if contract is already declared
   * @param transactionsDetail (optional)
   */
  public async declareIfNot(
    payload: DeclareContractPayload,
    transactionsDetail: UniversalDetails = {}
  ): Promise<DeclareContractResponse> {
    const declareContractPayload = extractContractHashes(payload);
    try {
      await this.getClassByHash(declareContractPayload.classHash);
    } catch (error) {
      return this.declare(payload, transactionsDetail);
    }
    return {
      transaction_hash: '',
      class_hash: declareContractPayload.classHash,
    };
  }

  public async declare(
    payload: DeclareContractPayload,
    details: UniversalDetails = {}
  ): Promise<DeclareContractResponse> {
    const declareContractPayload = extractContractHashes(payload);
    const { nonce, version: providedVersion } = details;
    const version = toTransactionVersion(
      !isSierra(payload.contract)
        ? ETransactionVersion.V1
        : this.getPreferredVersion(ETransactionVersion.V2, ETransactionVersion.V3),
      providedVersion
    );

    const estimate = await this.getUniversalSuggestedFee(
      version,
      {
        type: TransactionType.DECLARE,
        payload: declareContractPayload,
      },
      {
        ...details,
        version,
      }
    );

    const declareDetails: InvocationsSignerDetails = {
      ...v3Details(details),
      resourceBounds: estimate.resourceBounds,
      maxFee: estimate.maxFee,
      nonce: toBigInt(nonce ?? (await this.getNonce())),
      version,
      chainId: await this.getChainId(),
      walletAddress: this.address,
      cairoVersion: undefined,
    };

    const declareContractTransaction = await this.buildDeclarePayload(
      declareContractPayload,
      declareDetails
    );

    return this.declareContract(declareContractTransaction, declareDetails);
  }

  public async deploy(
    payload: UniversalDeployerContractPayload | UniversalDeployerContractPayload[],
    details: UniversalDetails = {}
  ): Promise<MultiDeployContractResponse> {
    const { calls, addresses } = buildUDCCall(payload, this.address);
    const invokeResponse = await this.execute(calls, undefined, details);

    return {
      ...invokeResponse,
      contract_address: addresses,
    };
  }

  public async deployContract(
    payload: UniversalDeployerContractPayload | UniversalDeployerContractPayload[],
    details: UniversalDetails = {}
  ): Promise<DeployContractUDCResponse> {
    const deployTx = await this.deploy(payload, details);
    const txReceipt = await this.waitForTransaction(deployTx.transaction_hash);
    return parseUDCEvent(txReceipt as unknown as DeployTransactionReceiptResponse);
  }

  public async declareAndDeploy(
    payload: DeclareAndDeployContractPayload,
    details: UniversalDetails = {}
  ): Promise<DeclareDeployUDCResponse> {
    const { constructorCalldata, salt, unique } = payload;
    let declare = await this.declareIfNot(payload, details);
    if (declare.transaction_hash !== '') {
      const tx = await this.waitForTransaction(declare.transaction_hash);
      declare = { ...declare, ...tx };
    }
    const deploy = await this.deployContract(
      { classHash: declare.class_hash, salt, unique, constructorCalldata },
      details
    );
    return { declare: { ...declare }, deploy };
  }

  public deploySelf = this.deployAccount;

  public async deployAccount(
    {
      classHash,
      constructorCalldata = [],
      addressSalt = 0,
      contractAddress: providedContractAddress,
    }: DeployAccountContractPayload,
    details: UniversalDetails = {}
  ): Promise<DeployContractResponse> {
    const version = toTransactionVersion(
      this.getPreferredVersion(ETransactionVersion.V1, ETransactionVersion.V3),
      details.version
    );
    const nonce = ZERO; // DEPLOY_ACCOUNT transaction will have a nonce zero as it is the first transaction in the account
    const chainId = await this.getChainId();

    const compiledCalldata = CallData.compile(constructorCalldata);
    const contractAddress =
      providedContractAddress ??
      calculateContractAddressFromHash(addressSalt, classHash, compiledCalldata, 0);

    const estimate = await this.getUniversalSuggestedFee(
      version,
      {
        type: TransactionType.DEPLOY_ACCOUNT,
        payload: {
          classHash,
          constructorCalldata: compiledCalldata,
          addressSalt,
          contractAddress,
        },
      },
      details
    );

    const signature = await this.signer.signDeployAccountTransaction({
      ...v3Details(details),
      classHash,
      constructorCalldata: compiledCalldata,
      contractAddress,
      addressSalt,
      chainId,
      resourceBounds: estimate.resourceBounds,
      maxFee: estimate.maxFee,
      version,
      nonce,
    });

    return this.deployAccountContract(
      { classHash, addressSalt, constructorCalldata, signature },
      {
        ...v3Details(details),
        nonce,
        resourceBounds: estimate.resourceBounds,
        maxFee: estimate.maxFee,
        version,
      }
    );
  }

  public async signMessage(typedData: TypedData): Promise<Signature> {
    return this.signer.signMessage(typedData, this.address);
  }

  public async hashMessage(typedData: TypedData): Promise<string> {
    return getMessageHash(typedData, this.address);
  }

  /**
   * @deprecated To replace by `myRpcProvider.verifyMessageInStarknet()`
   */
  public async verifyMessageHash(
    hash: BigNumberish,
    signature: Signature,
    signatureVerificationFunctionName?: string,
    signatureVerificationResponse?: { okResponse: string[]; nokResponse: string[]; error: string[] }
  ): Promise<boolean> {
    return this.verifyMessageInStarknet(
      hash,
      signature,
      this.address,
      signatureVerificationFunctionName,
      signatureVerificationResponse
    );
  }

  /**
   * @deprecated To replace by `myRpcProvider.verifyMessageInStarknet()`
   */
  public async verifyMessage(
    typedData: TypedData,
    signature: Signature,
    signatureVerificationFunctionName?: string,
    signatureVerificationResponse?: { okResponse: string[]; nokResponse: string[]; error: string[] }
  ): Promise<boolean> {
    return this.verifyMessageInStarknet(
      typedData,
      signature,
      this.address,
      signatureVerificationFunctionName,
      signatureVerificationResponse
    );
  }

  /**
   * Verify if an account is compatible with SNIP-9 outside execution, and with which version of this standard.
   * @returns {OutsideExecutionVersion} Not compatible, V1, V2.
   * @example
   * ```typescript
   * const result = myAccount.getSnip9Version();
   * // result = "V1"
   * ```
   */
  public async getSnip9Version(): Promise<OutsideExecutionVersion> {
    if (await supportsInterface(this, this.address, SNIP9_V2_INTERFACE_ID)) {
      return OutsideExecutionVersion.V2;
    }
    if (await supportsInterface(this, this.address, SNIP9_V1_INTERFACE_ID)) {
      return OutsideExecutionVersion.V1;
    }
    // Account does not support either version 2 or version 1
    return OutsideExecutionVersion.UNSUPPORTED;
  }

  /**
   * Verify if a SNIP-9 nonce has not yet been used by the account.
   * @param {BigNumberish} nonce SNIP-9 nonce to test.
   * @returns  {boolean} true if SNIP-9 nonce not yet used.
   * @example
   * ```typescript
   * const result = myAccount.isValidSnip9Nonce(1234);
   * // result = true
   * ```
   */
  public async isValidSnip9Nonce(nonce: BigNumberish): Promise<boolean> {
    try {
      const call: Call = {
        contractAddress: this.address,
        entrypoint: 'is_valid_outside_execution_nonce',
        calldata: [toHex(nonce)],
      };
      const resp = await this.callContract(call);
      return BigInt(resp[0]) !== 0n;
    } catch (error) {
      throw new Error(`Failed to check if nonce is valid: ${error}`);
    }
  }

  /**
   * Outside transaction needs a specific SNIP-9 nonce, that we get in this function.
   * A SNIP-9 nonce can be any number not yet used ; no ordering is needed.
   * @returns  {string} an Hex string of a SNIP-9 nonce.
   * @example
   * ```typescript
   * const result = myAccount.getSnip9Nonce();
   * // result = "0x28a612590dbc36927933c8ee0f357eee639c8b22b3d3aa86949eed3ada4ac55"
   * ```
   */
  public async getSnip9Nonce(): Promise<string> {
    const nonce = randomAddress();
    const isValidNonce = await this.isValidSnip9Nonce(nonce);
    if (!isValidNonce) {
      return this.getSnip9Nonce();
    }
    return nonce;
  }

  /**
   * Creates an object containing transaction(s) that can be executed by an other account with` Account.executeFromOutside()`, called Outside Transaction.
   * @param {OutsideExecutionOptions} options Parameters of the transaction(s).
   * @param {AllowArray<Call>} calls Transaction(s) to execute.
   * @param {OutsideExecutionVersion} [version] SNIP-9 version of the Account that creates the outside transaction.
   * @param {BigNumberish} [nonce] Outside Nonce.
   * @returns {OutsideTransaction} and object that can be used in `Account.executeFromOutside()`
   * @example
   * ```typescript
   * const now_seconds = Math.floor(Date.now() / 1000);
   * const callOptions: OutsideExecutionOptions = {
      caller: executorAccount.address, execute_after: now_seconds - 3600, execute_before: now_seconds + 3600 };
   * const call1: Call = { contractAddress: ethAddress, entrypoint: 'transfer', calldata: {
   *     recipient: recipientAccount.address, amount: cairo.uint256(100) } };
   * const outsideTransaction1: OutsideTransaction = await signerAccount.getOutsideTransaction(callOptions, call3);
   * // result = { 
   * // outsideExecution: {
   * // caller: '0x64b48806902a367c8598f4f95c305e8c1a1acba5f082d294a43793113115691',
   * // nonce: '0x28a612590dbc36927933c8ee0f357eee639c8b22b3d3aa86949eed3ada4ac55',
   * // execute_after: 1723650229, execute_before: 1723704229, calls: [[Object]] },
   * // signature: Signature {
   * // r: 67518627037915514985321278857825384106482999609634873287406612756843916814n,
   * // s: 737198738569840639192844101690009498983611654458636624293579534560862067709n, recovery: 0 },
   * // signerAddress: '0x655f8fd7c4013c07cf12a92184aa6c314d181443913e21f7e209a18f0c78492',
   * // version: '2'
   * // }
   * ```
   */
  public async getOutsideTransaction(
    options: OutsideExecutionOptions,
    calls: AllowArray<Call>,
    version?: OutsideExecutionVersion,
    nonce?: BigNumberish
  ): Promise<OutsideTransaction> {
    if (!isHex(options.caller) && options.caller !== 'ANY_CALLER') {
      throw new Error(`The caller ${options.caller} is not valid.`);
    }
    const codedCaller: string = isHex(options.caller) ? options.caller : OutsideExecutionCallerAny;
    const myCalls: Call[] = Array.isArray(calls) ? calls : [calls];
    const supportedVersion = version ?? (await this.getSnip9Version());
    if (!supportedVersion) {
      throw new Error('This account is not handling outside transactions.');
    }
    const myNonce = nonce ? toHex(nonce) : await this.getSnip9Nonce();
    const message = getTypedData(
      await this.getChainId(),
      {
        caller: codedCaller,
        execute_after: options.execute_after,
        execute_before: options.execute_before,
      },
      myNonce,
      myCalls,
      supportedVersion
    );
    const sign: Signature = await this.signMessage(message);
    const toExecute: OutsideExecution = {
      caller: codedCaller,
      nonce: myNonce,
      execute_after: options.execute_after,
      execute_before: options.execute_before,
      calls: myCalls.map(getOutsideCall),
    };
    return {
      outsideExecution: toExecute,
      signature: sign,
      signerAddress: this.address,
      version: supportedVersion,
    };
  }

  /**
   * An account B executes a transaction that has been signed by an account A.
   * Fees are paid by B.
   * @param {AllowArray<OutsideTransaction>} outsideTransaction the signed transaction generated by `Account.getOutsideTransaction()`.
   * @param {UniversalDetails} [opts] same options than `Account.execute()`.
   * @returns {InvokeFunctionResponse} same response than `Account.execute()`.
   * @example
   * ```typescript
   * const outsideTransaction1: OutsideTransaction = await signerAccount.getOutsideTransaction(callOptions, call1);
   * const outsideTransaction2: OutsideTransaction = await signerAccount.getOutsideTransaction(callOptions4, call4);
   * const result = await myAccount.executeFromOutside([
      outsideTransaction1,
      outsideTransaction2,
    ]);
   * // result = { transaction_hash: '0x11233...`}
   * ```
   */
  public async executeFromOutside(
    outsideTransaction: AllowArray<OutsideTransaction>,
    opts?: UniversalDetails
  ): Promise<InvokeFunctionResponse> {
    const myOutsideTransactions = Array.isArray(outsideTransaction)
      ? outsideTransaction
      : [outsideTransaction];
    const multiCall: Call[] = myOutsideTransactions.map((outsideTx: OutsideTransaction) => {
      let entrypoint: string;
      if (outsideTx.version === OutsideExecutionVersion.V1) {
        entrypoint = 'execute_from_outside';
      } else if (outsideTx.version === OutsideExecutionVersion.V2) {
        entrypoint = 'execute_from_outside_v2';
      } else {
        throw new Error('Unsupported OutsideExecution version');
      }
      return {
        contractAddress: toHex(outsideTx.signerAddress),
        entrypoint,
        calldata: buildExecuteFromOutsideCallData(outsideTx),
      };
    });
    return this.execute(multiCall, opts);
  }

  /*
   * Support methods
   */

  protected async getUniversalSuggestedFee(
    version: ETransactionVersion,
    { type, payload }: EstimateFeeAction,
    details: UniversalDetails
  ): Promise<UniversalSuggestedFee> {
    let maxFee: BigNumberish = 0;
    let resourceBounds: ResourceBounds = estimateFeeToBounds(ZERO);

    if (version === ETransactionVersion.V3) {
      resourceBounds =
        details.resourceBounds ??
        (await this.getSuggestedFee({ type, payload } as any, details)).resourceBounds;
    } else {
      maxFee =
        details.maxFee ??
        (await this.getSuggestedFee({ type, payload } as any, details)).suggestedMaxFee;
    }

    return {
      maxFee,
      resourceBounds,
    };
  }

  public async getSuggestedFee(
    { type, payload }: EstimateFeeAction,
    details: UniversalDetails
  ): Promise<EstimateFee> {
    switch (type) {
      case TransactionType.INVOKE:
        return this.estimateInvokeFee(payload, details);

      case TransactionType.DECLARE:
        return this.estimateDeclareFee(payload, details);

      case TransactionType.DEPLOY_ACCOUNT:
        return this.estimateAccountDeployFee(payload, details);

      case TransactionType.DEPLOY:
        return this.estimateDeployFee(payload, details);

      default:
        return {
          gas_consumed: 0n,
          gas_price: 0n,
          overall_fee: ZERO,
          unit: 'FRI',
          suggestedMaxFee: ZERO,
          resourceBounds: estimateFeeToBounds(ZERO),
          data_gas_consumed: 0n,
          data_gas_price: 0n,
        };
    }
  }

  public async buildInvocation(
    call: Array<Call>,
    details: InvocationsSignerDetails
  ): Promise<Invocation> {
    const calldata = getExecuteCalldata(call, await this.getCairoVersion());
    const signature = !details.skipValidate ? await this.signer.signTransaction(call, details) : [];

    return {
      ...v3Details(details),
      contractAddress: this.address,
      calldata,
      signature,
    };
  }

  public async buildDeclarePayload(
    payload: DeclareContractPayload,
    details: InvocationsSignerDetails
  ): Promise<DeclareContractTransaction> {
    const { classHash, contract, compiledClassHash } = extractContractHashes(payload);
    const compressedCompiledContract = parseContract(contract);

    if (
      isUndefined(compiledClassHash) &&
      (details.version === ETransactionVersion3.F3 || details.version === ETransactionVersion3.V3)
    ) {
      throw Error('V3 Transaction work with Cairo1 Contracts and require compiledClassHash');
    }

    const signature = !details.skipValidate
      ? await this.signer.signDeclareTransaction({
          ...details,
          ...v3Details(details),
          classHash,
          compiledClassHash: compiledClassHash as string, // TODO: TS, cast because optional for v2 and required for v3, thrown if not present
          senderAddress: details.walletAddress,
        })
      : [];

    return {
      senderAddress: details.walletAddress,
      signature,
      contract: compressedCompiledContract,
      compiledClassHash,
    };
  }

  public async buildAccountDeployPayload(
    {
      classHash,
      addressSalt = 0,
      constructorCalldata = [],
      contractAddress: providedContractAddress,
    }: DeployAccountContractPayload,
    details: InvocationsSignerDetails
  ): Promise<DeployAccountContractTransaction> {
    const compiledCalldata = CallData.compile(constructorCalldata);
    const contractAddress =
      providedContractAddress ??
      calculateContractAddressFromHash(addressSalt, classHash, compiledCalldata, 0);

    const signature = !details.skipValidate
      ? await this.signer.signDeployAccountTransaction({
          ...details,
          ...v3Details(details),
          classHash,
          contractAddress,
          addressSalt,
          constructorCalldata: compiledCalldata,
        })
      : [];

    return {
      ...v3Details(details),
      classHash,
      addressSalt,
      constructorCalldata: compiledCalldata,
      signature,
    };
  }

  public buildUDCContractPayload(
    payload: UniversalDeployerContractPayload | UniversalDeployerContractPayload[]
  ): Call[] {
    const calls = [].concat(payload as []).map((it) => {
      const {
        classHash,
        salt = '0',
        unique = true,
        constructorCalldata = [],
      } = it as UniversalDeployerContractPayload;
      const compiledConstructorCallData = CallData.compile(constructorCalldata);

      return {
        contractAddress: UDC.ADDRESS,
        entrypoint: UDC.ENTRYPOINT,
        calldata: [
          classHash,
          salt,
          toCairoBool(unique),
          compiledConstructorCallData.length,
          ...compiledConstructorCallData,
        ],
      };
    });
    return calls;
  }

  public async accountInvocationsFactory(
    invocations: Invocations,
    details: AccountInvocationsFactoryDetails
  ) {
    const { nonce, blockIdentifier, skipValidate = true } = details;
    const safeNonce = await this.getNonceSafe(nonce);
    const chainId = await this.getChainId();
    const versions = details.versions.map((it) => toTransactionVersion(it));

    // BULK ACTION FROM NEW ACCOUNT START WITH DEPLOY_ACCOUNT
    const tx0Payload: any = 'payload' in invocations[0] ? invocations[0].payload : invocations[0];
    const cairoVersion =
      invocations[0].type === TransactionType.DEPLOY_ACCOUNT
        ? await this.getCairoVersion(tx0Payload.classHash)
        : await this.getCairoVersion();

    return Promise.all(
      ([] as Invocations).concat(invocations).map(async (transaction, index: number) => {
        const txPayload: any = 'payload' in transaction ? transaction.payload : transaction;
        const signerDetails = {
          ...v3Details(details),
          walletAddress: this.address,
          nonce: toBigInt(Number(safeNonce) + index),
          maxFee: ZERO,
          chainId,
          cairoVersion,
          version: '' as ETransactionVersion,
          skipValidate,
        };
        const common = {
          type: transaction.type,
          nonce: toBigInt(Number(safeNonce) + index),
          blockIdentifier,
          version: '' as ETransactionVersion,
        };

        if (transaction.type === TransactionType.INVOKE) {
          // 1 or 3
          const versionX = reduceV2(versions[1]);
          signerDetails.version = versionX;
          common.version = versionX;

          const payload = await this.buildInvocation(
            ([] as Call[]).concat(txPayload),
            signerDetails
          );
          return {
            ...common,
            ...payload,
          };
        }
        if (transaction.type === TransactionType.DEPLOY) {
          // 1 or 3
          const versionX = reduceV2(versions[1]);
          signerDetails.version = versionX;
          common.version = versionX;

          const calls = this.buildUDCContractPayload(txPayload);
          const payload = await this.buildInvocation(calls, signerDetails);
          return {
            ...common,
            ...payload,
            type: TransactionType.INVOKE,
          };
        }
        if (transaction.type === TransactionType.DECLARE) {
          // 1 (Cairo0) or 2 or 3
          const versionX = !isSierra(txPayload.contract) ? versions[0] : versions[1];
          signerDetails.version = versionX;
          common.version = versionX;

          const payload = await this.buildDeclarePayload(txPayload, signerDetails);
          return {
            ...common,
            ...payload,
          };
        }
        if (transaction.type === TransactionType.DEPLOY_ACCOUNT) {
          // 1 or 3
          const versionX = reduceV2(versions[1]);
          signerDetails.version = versionX;
          common.version = versionX;

          const payload = await this.buildAccountDeployPayload(txPayload, signerDetails);
          return {
            ...common,
            ...payload,
          };
        }
        throw Error(`accountInvocationsFactory: unsupported transaction type: ${transaction}`);
      })
    ) as Promise<AccountInvocations>;
  }

  public async getStarkName(
    address: BigNumberish = this.address, // default to the wallet address
    StarknetIdContract?: string
  ): Promise<string> {
    return super.getStarkName(address, StarknetIdContract);
  }
}<|MERGE_RESOLUTION|>--- conflicted
+++ resolved
@@ -1,8 +1,3 @@
-<<<<<<< HEAD
-import { UDC, ZERO } from '../constants';
-=======
-// eslint-disable-next-line @typescript-eslint/no-unused-vars
-import type { SPEC } from 'starknet-types-07';
 import {
   OutsideExecutionCallerAny,
   SNIP9_V1_INTERFACE_ID,
@@ -10,7 +5,6 @@
   UDC,
   ZERO,
 } from '../constants';
->>>>>>> 71733c05
 import { Provider, ProviderInterface } from '../provider';
 import { Signer, SignerInterface } from '../signer';
 import {
@@ -51,10 +45,7 @@
   UniversalDeployerContractPayload,
   UniversalDetails,
 } from '../types';
-<<<<<<< HEAD
 import { ETransactionVersion, ETransactionVersion3, type ResourceBounds } from '../types/api';
-=======
-import { ETransactionVersion, ETransactionVersion3, ResourceBounds } from '../types/api';
 import {
   OutsideExecutionVersion,
   type OutsideExecution,
@@ -66,17 +57,12 @@
   getOutsideCall,
   getTypedData,
 } from '../utils/outsideExecution';
->>>>>>> 71733c05
 import { CallData } from '../utils/calldata';
 import { extractContractHashes, isSierra } from '../utils/contract';
 import { parseUDCEvent } from '../utils/events';
 import { calculateContractAddressFromHash } from '../utils/hash';
-<<<<<<< HEAD
 import { isUndefined } from '../utils/typed';
-import { toBigInt, toCairoBool } from '../utils/num';
-=======
 import { isHex, toBigInt, toCairoBool, toHex } from '../utils/num';
->>>>>>> 71733c05
 import { parseContract } from '../utils/provider';
 import { isString } from '../utils/shortString';
 import { supportsInterface } from '../utils/src5';
@@ -689,7 +675,7 @@
    * const call1: Call = { contractAddress: ethAddress, entrypoint: 'transfer', calldata: {
    *     recipient: recipientAccount.address, amount: cairo.uint256(100) } };
    * const outsideTransaction1: OutsideTransaction = await signerAccount.getOutsideTransaction(callOptions, call3);
-   * // result = { 
+   * // result = {
    * // outsideExecution: {
    * // caller: '0x64b48806902a367c8598f4f95c305e8c1a1acba5f082d294a43793113115691',
    * // nonce: '0x28a612590dbc36927933c8ee0f357eee639c8b22b3d3aa86949eed3ada4ac55',
