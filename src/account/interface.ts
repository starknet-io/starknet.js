import { ProviderInterface } from '../provider';
import { SignerInterface } from '../signer';
import {
  Abi,
  AllowArray,
  BlockIdentifier,
  CairoVersion,
  Call,
  DeclareAndDeployContractPayload,
  DeclareContractPayload,
  DeclareContractResponse,
  DeclareDeployUDCResponse,
  DeployAccountContractPayload,
  DeployContractResponse,
  DeployContractUDCResponse,
  EstimateFee,
  EstimateFeeAction,
  EstimateFeeDetails,
  EstimateFeeResponse,
  EstimateFeeResponseBulk,
  Invocations,
  InvocationsDetails,
  InvokeFunctionResponse,
  MultiDeployContractResponse,
  Nonce,
  Signature,
  SimulateTransactionDetails,
  SimulateTransactionResponse,
  TypedData,
  UniversalDeployerContractPayload,
  UniversalDetails,
} from '../types';
import { EOutsideExecutionVersion } from '../types/outsideExecution';
import { OutsideExecution } from '../utils/outsideExecution';

export abstract class AccountInterface extends ProviderInterface {
  public abstract address: string;

  public abstract signer: SignerInterface;

  public abstract cairoVersion: CairoVersion;

  /**
   * Estimate Fee for executing an INVOKE transaction on starknet
   *
   * @param calls the invocation object containing:
   * - contractAddress - the address of the contract
   * - entrypoint - the entrypoint of the contract
   * - calldata? - (defaults to []) the calldata
   *
   * @param estimateFeeDetails -
   * - blockIdentifier?
   * - nonce? = 0
   * - skipValidate? - default true
   * - tip? - prioritize order of transactions in the mempool.
   * - accountDeploymentData? - deploy an account contract (substitution for deploy account transaction)
   * - paymasterData? - entity other than the transaction sender to pay the transaction fees(EIP-4337)
   * - nonceDataAvailabilityMode? - allows users to choose their preferred data availability mode (Volition)
   * - feeDataAvailabilityMode? - allows users to choose their preferred data availability mode (Volition)
   * - version? - specify ETransactionVersion - V3 Transactions fee is in fri, oldV transactions fee is in wei
   *
   * @returns response from estimate_fee
   */
  public abstract estimateInvokeFee(
    calls: AllowArray<Call>,
    estimateFeeDetails?: EstimateFeeDetails
  ): Promise<EstimateFeeResponse>;

  /**
   * Estimate Fee for executing a DECLARE transaction on starknet
   *
   * @param contractPayload the payload object containing:
   * - contract - the compiled contract to be declared
   * - casm? - compiled cairo assembly. Cairo1(casm or compiledClassHash are required)
   * - classHash? - the class hash of the compiled contract. Precalculate for faster execution.
   * - compiledClassHash?: class hash of the cairo assembly. Cairo1(casm or compiledClassHash are required)
   *
   * @param estimateFeeDetails -
   * - blockIdentifier?
   * - nonce? = 0
   * - skipValidate? - default true
   * - tip? - prioritize order of transactions in the mempool.
   * - accountDeploymentData? - deploy an account contract (substitution for deploy account transaction)
   * - paymasterData? - entity other than the transaction sender to pay the transaction fees(EIP-4337)
   * - nonceDataAvailabilityMode? - allows users to choose their preferred data availability mode (Volition)
   * - feeDataAvailabilityMode? - allows users to choose their preferred data availability mode (Volition)
   * - version? - specify ETransactionVersion - V3 Transactions fee is in fri, oldV transactions fee is in wei
   *
   * @returns response from estimate_fee
   */
  public abstract estimateDeclareFee(
    contractPayload: DeclareContractPayload,
    estimateFeeDetails?: EstimateFeeDetails
  ): Promise<EstimateFeeResponse>;

  /**
   * Estimate Fee for executing a DEPLOY_ACCOUNT transaction on starknet
   *
   * @param contractPayload -
   * - classHash - the class hash of the compiled contract.
   * - constructorCalldata? - constructor data;
   * - contractAddress? - future account contract address. Precalculate for faster execution.
   * - addressSalt? - salt used for calculation of the contractAddress. Required if contractAddress is provided.
   *
   * @param estimateFeeDetails -
   * - blockIdentifier?
   * - nonce? = 0
   * - skipValidate? - default true
   * - tip? - prioritize order of transactions in the mempool.
   * - paymasterData? - entity other than the transaction sender to pay the transaction fees(EIP-4337)
   * - nonceDataAvailabilityMode? - allows users to choose their preferred data availability mode (Volition)
   * - feeDataAvailabilityMode? - allows users to choose their preferred data availability mode (Volition)
   * - version? - specify ETransactionVersion - V3 Transactions fee is in fri, oldV transactions fee is in wei
   *
   * @returns response from estimate_fee
   */
  public abstract estimateAccountDeployFee(
    contractPayload: DeployAccountContractPayload,
    estimateFeeDetails?: EstimateFeeDetails
  ): Promise<EstimateFeeResponse>;

  /**
   * Estimate Fee for executing a UDC DEPLOY transaction on starknet
   * This is different from the normal DEPLOY transaction as it goes through the Universal Deployer Contract (UDC)
   
  * @param deployContractPayload array or singular
   * - classHash: computed class hash of compiled contract
   * - salt: address salt
   * - unique: bool if true ensure unique salt
   * - constructorCalldata: constructor calldata
   * 
   * @param estimateFeeDetails -
   * - blockIdentifier?
   * - nonce?
   * - skipValidate? - default true
   * - tip? - prioritize order of transactions in the mempool.
   * - accountDeploymentData? - deploy an account contract (substitution for deploy account transaction)
   * - paymasterData? - entity other than the transaction sender to pay the transaction fees(EIP-4337)
   * - nonceDataAvailabilityMode? - allows users to choose their preferred data availability mode (Volition)
   * - feeDataAvailabilityMode? - allows users to choose their preferred data availability mode (Volition)
   * - version? - specify ETransactionVersion - V3 Transactions fee is in fri, oldV transactions fee is in wei
   */
  public abstract estimateDeployFee(
    deployContractPayload: UniversalDeployerContractPayload | UniversalDeployerContractPayload[],
    estimateFeeDetails?: EstimateFeeDetails
  ): Promise<EstimateFeeResponse>;

  /**
   * Estimate Fee for executing a list of transactions on starknet
   * Contract must be deployed for fee estimation to be possible
   *
   * @param invocations array of transaction object containing :
   * - type - the type of transaction : 'DECLARE' | (multi)'DEPLOY' | (multi)'INVOKE_FUNCTION' | 'DEPLOY_ACCOUNT'
   * - payload - the payload of the transaction
   *
   *  @param details -
   * - blockIdentifier?
   * - nonce?
   * - skipValidate? - default true
   * - tip? - prioritize order of transactions in the mempool.
   * - accountDeploymentData? - deploy an account contract (substitution for deploy account transaction)
   * - paymasterData? - entity other than the transaction sender to pay the transaction fees(EIP-4337)
   * - nonceDataAvailabilityMode? - allows users to choose their preferred data availability mode (Volition)
   * - feeDataAvailabilityMode? - allows users to choose their preferred data availability mode (Volition)
   * - version? - specify ETransactionVersion - V3 Transactions fee is in fri, oldV transactions fee is in wei
   *
   * @returns response from estimate_fee
   */
  public abstract estimateFeeBulk(
    invocations: Invocations,
    details?: EstimateFeeDetails
  ): Promise<EstimateFeeResponseBulk>;

  /**
   * Gets Suggested Max Fee based on the transaction type
   *
   * @param  {EstimateFeeAction} estimateFeeAction
   * @param  {EstimateFeeDetails} details
   * @returns EstimateFee (...response, resourceBounds, suggestedMaxFee)
   */
  public abstract getSuggestedFee(
    estimateFeeAction: EstimateFeeAction,
    details: EstimateFeeDetails
  ): Promise<EstimateFee>;

  /**
   * Simulates an array of transaction and returns an array of transaction trace and estimated fee.
   *
   * @param invocations Invocations containing:
   * - type - transaction type: DECLARE, (multi)DEPLOY, DEPLOY_ACCOUNT, (multi)INVOKE_FUNCTION
   * @param details SimulateTransactionDetails
   *
   * @returns response from simulate_transaction
   */
  public abstract simulateTransaction(
    invocations: Invocations,
    details?: SimulateTransactionDetails
  ): Promise<SimulateTransactionResponse>;

  /**
   * Invoke execute function in account contract
   *
   * @param transactions the invocation object or an array of them, containing:
   * - contractAddress - the address of the contract
   * - entrypoint - the entrypoint of the contract
   * - calldata - (defaults to []) the calldata
   * - signature - (defaults to []) the signature
   * @param {InvocationsDetails} transactionsDetail Additional optional parameters for the transaction
   *
   * @returns response from addTransaction
   */
  public abstract execute(
    transactions: AllowArray<Call>,
    transactionsDetail?: InvocationsDetails
  ): Promise<InvokeFunctionResponse>;
  /**
   * @deprecated
   * @param transactions the invocation object or an array of them, containing:
   * - contractAddress - the address of the contract
   * - entrypoint - the entrypoint of the contract
   * - calldata - (defaults to []) the calldata
   * - signature - (defaults to []) the signature
   * @param abis (optional) the abi of the contract for better displaying
   * @param {InvocationsDetails} transactionsDetail Additional optional parameters for the transaction
   * * @returns response from addTransaction
   */
  public abstract execute(
    transactions: AllowArray<Call>,
    abis?: Abi[],
    transactionsDetail?: InvocationsDetails
  ): Promise<InvokeFunctionResponse>;

  /**
   * Declares a given compiled contract (json) to starknet
   *
   * @param contractPayload transaction payload to be deployed containing:
   * - contract: compiled contract code
   * - (optional) classHash: computed class hash of compiled contract. Pre-compute it for faster execution.
   * - (required for Cairo1 without compiledClassHash) casm: CompiledContract | string;
   * - (optional for Cairo1 with casm) compiledClassHash: compiled class hash from casm. Pre-compute it for faster execution.
   * @param transactionsDetail - InvocationsDetails
   *
   * @returns a confirmation of sending a transaction on the starknet contract
   */
  public abstract declare(
    contractPayload: DeclareContractPayload,
    transactionsDetail?: InvocationsDetails
  ): Promise<DeclareContractResponse>;

  /**
   * Deploys a declared contract to starknet - using Universal Deployer Contract (UDC)
   * support multicall
   *
   * @param payload -
   * - classHash: computed class hash of compiled contract
   * - [constructorCalldata] contract constructor calldata
   * - [salt=pseudorandom] deploy address salt
   * - [unique=true] ensure unique salt
   * @param details - InvocationsDetails
   *
   * @returns
   * - contract_address[]
   * - transaction_hash
   */
  public abstract deploy(
    payload: UniversalDeployerContractPayload | UniversalDeployerContractPayload[],
    details?: InvocationsDetails
  ): Promise<MultiDeployContractResponse>;

  /**
   * Simplify deploy simulating old DeployContract with same response + UDC specific response
   * Internal wait for L2 transaction, support multicall
   *
   * @param payload -
   * - classHash: computed class hash of compiled contract
   * - [constructorCalldata] contract constructor calldata
   * - [salt=pseudorandom] deploy address salt
   * - [unique=true] ensure unique salt
   * @param details - InvocationsDetails
   *
   * @returns
   *  - contract_address
   *  - transaction_hash
   *  - address
   *  - deployer
   *  - unique
   *  - classHash
   *  - calldata_len
   *  - calldata
   *  - salt
   */
  public abstract deployContract(
    payload: UniversalDeployerContractPayload | UniversalDeployerContractPayload[],
    details?: InvocationsDetails
  ): Promise<DeployContractUDCResponse>;

  /**
   * Declares and Deploy a given compiled contract (json) to starknet using UDC
   * Internal wait for L2 transaction, do not support multicall
   * Method will pass even if contract is already declared (internal using DeclareIfNot)
   *
   * @param payload
   * - contract: compiled contract code
   * - [casm=cairo1]: CairoAssembly | undefined;
   * - [compiledClassHash]: string | undefined;
   * - [classHash]: computed class hash of compiled contract
   * - [constructorCalldata] contract constructor calldata
   * - [salt=pseudorandom] deploy address salt
   * - [unique=true] ensure unique salt
   * @param details - InvocationsDetails
   *
   * @returns
   * - declare
   *    - transaction_hash
   * - deploy
   *    - contract_address
   *    - transaction_hash
   *    - address
   *    - deployer
   *    - unique
   *    - classHash
   *    - calldata_len
   *    - calldata
   *    - salt
   */
  public abstract declareAndDeploy(
    payload: DeclareAndDeployContractPayload,
    details?: InvocationsDetails
  ): Promise<DeclareDeployUDCResponse>;

  /**
   * Deploy the account on Starknet
   *
   * @param contractPayload transaction payload to be deployed containing:
   * - classHash: computed class hash of compiled contract
   * - optional constructor calldata
   * - optional address salt
   * - optional contractAddress
   * @param transactionsDetail - InvocationsDetails
   *
   * @returns a confirmation of sending a transaction on the starknet contract
   */
  public abstract deployAccount(
    contractPayload: DeployAccountContractPayload,
    transactionsDetail?: InvocationsDetails
  ): Promise<DeployContractResponse>;

  /**
   * Signs a TypedData object for off-chain usage with the Starknet private key and returns the signature
   * This adds a message prefix so it can't be interchanged with transactions
   *
   * @param typedData - TypedData object to be signed
   * @returns the signature of the TypedData object
   * @throws {Error} if typedData is not a valid TypedData
   */
  public abstract signMessage(typedData: TypedData): Promise<Signature>;

  /**
   * Hash a TypedData object with Pedersen hash and return the hash
   * This adds a message prefix so it can't be interchanged with transactions
   *
   * @param typedData - TypedData object to be hashed
   * @returns the hash of the TypedData object
   * @throws {Error} if typedData is not a valid TypedData
   */
  public abstract hashMessage(typedData: TypedData): Promise<string>;

  /**
<<<<<<< HEAD
   * Verify a signature of a JSON object
   *
   * @param typedData - JSON object to be verified
   * @param signature - signature of the JSON object
   * @returns true if the signature is valid, false otherwise
   * @throws {Error} if the JSON object is not a valid JSON or the signature is not a valid signature
   */
  public abstract verifyMessage(typedData: TypedData, signature: Signature): Promise<boolean>;

  /**
   * Verify a signature of a given hash
   * @warning This method is not recommended, use verifyMessage instead
   *
   * @param hash - hash to be verified
   * @param signature - signature of the hash
   * @returns true if the signature is valid, false otherwise
   * @throws {Error} if the signature is not a valid signature
   */
  public abstract verifyMessageHash(hash: BigNumberish, signature: Signature): Promise<boolean>;

  /**
   * Get the supported version of the outside execution for the account
   * @returns the supported version of the outside execution
   */
  public abstract getSnip9Version(): Promise<EOutsideExecutionVersion | undefined>;

  /**
   * Execute an outside execution on the account
   * @param outsideExecution - the outside execution object
   * @param signature - the signature for the outside execution
   * @param targetAddress - the address of an account on which the outside execution will be executed
   * @param version - the version of the outside execution standard
   */
  public abstract executeFromOutside(
    outsideExecution: OutsideExecution,
    signature: Signature,
    targetAddress: string,
    opts: UniversalDetails,
    version?: EOutsideExecutionVersion
  ): Promise<InvokeFunctionResponse>;

  /**
=======
>>>>>>> bdad9a58
   * Gets the nonce of the account with respect to a specific block
   *
   * @param  {BlockIdentifier} blockIdentifier - optional blockIdentifier. Defaults to 'pending'
   * @returns nonce of the account
   */
  public abstract getNonce(blockIdentifier?: BlockIdentifier): Promise<Nonce>;
}<|MERGE_RESOLUTION|>--- conflicted
+++ resolved
@@ -366,28 +366,6 @@
   public abstract hashMessage(typedData: TypedData): Promise<string>;
 
   /**
-<<<<<<< HEAD
-   * Verify a signature of a JSON object
-   *
-   * @param typedData - JSON object to be verified
-   * @param signature - signature of the JSON object
-   * @returns true if the signature is valid, false otherwise
-   * @throws {Error} if the JSON object is not a valid JSON or the signature is not a valid signature
-   */
-  public abstract verifyMessage(typedData: TypedData, signature: Signature): Promise<boolean>;
-
-  /**
-   * Verify a signature of a given hash
-   * @warning This method is not recommended, use verifyMessage instead
-   *
-   * @param hash - hash to be verified
-   * @param signature - signature of the hash
-   * @returns true if the signature is valid, false otherwise
-   * @throws {Error} if the signature is not a valid signature
-   */
-  public abstract verifyMessageHash(hash: BigNumberish, signature: Signature): Promise<boolean>;
-
-  /**
    * Get the supported version of the outside execution for the account
    * @returns the supported version of the outside execution
    */
@@ -409,8 +387,6 @@
   ): Promise<InvokeFunctionResponse>;
 
   /**
-=======
->>>>>>> bdad9a58
    * Gets the nonce of the account with respect to a specific block
    *
    * @param  {BlockIdentifier} blockIdentifier - optional blockIdentifier. Defaults to 'pending'
