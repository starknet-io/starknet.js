import {
  NetworkName,
  StarknetChainId,
  SupportedRpcVersion,
  SYSTEM_MESSAGES,
} from '../global/constants';
import {
  AccountInvocationItem,
  AccountInvocations,
  BigNumberish,
  BlockIdentifier,
  BlockTag,
  Call,
  DeclareContractTransaction,
  DeployAccountContractTransaction,
  getEstimateFeeBulkOptions,
  getSimulateTransactionOptions,
  Invocation,
  InvocationsDetailsWithNonce,
  isRPC08Plus_ResourceBoundsBN,
  RPC_ERROR,
  RpcProviderOptions,
  waitForTransactionOptions,
  type fastWaitForTransactionOptions,
} from '../types';
import assert from '../utils/assert';
import { ETransactionType, JRPC, RPCSPEC09 as RPC } from '../types/api';
import { BatchClient } from '../utils/batch';
import { CallData } from '../utils/calldata';
import { isSierra } from '../utils/contract';
import { LibraryError, RpcError } from '../utils/errors';
import { validateAndParseEthAddress } from '../utils/eth';
import fetch from '../utils/connect/fetch';
import { getSelector, getSelectorFromName } from '../utils/hash';
import { stringify } from '../utils/json';
import { isNumber } from '../utils/typed';
import {
  bigNumberishArrayToHexadecimalStringArray,
  getHexStringArray,
  toHex,
  toStorageKey,
} from '../utils/num';
import { Block, getDefaultNodeUrl, wait } from '../utils/provider';
import { isSupportedSpecVersion, isV3Tx, isVersion } from '../utils/resolve';
import {
  decompressProgram,
  signatureToHexArray,
  resourceBoundsToHexString,
  toTransactionVersion,
} from '../utils/stark';
import { getVersionsByType } from '../utils/transaction';
import { logger } from '../global/logger';
import { config } from '../global/config';
// TODO: check if we can filet type before entering to this method, as so to specify here only RPC 0.8 types

const defaultOptions = {
  headers: { 'Content-Type': 'application/json' },
  blockIdentifier: BlockTag.LATEST,
  retries: 200,
};

export class RpcChannel {
  readonly id = 'RPC090';

  /**
   * RPC specification version this Channel class implements
   */
  readonly channelSpecVersion: SupportedRpcVersion = SupportedRpcVersion.v0_9_0;

  public nodeUrl: string;

  public headers: object;

  public requestId: number;

  readonly blockIdentifier: BlockIdentifier;

  readonly retries: number;

  readonly waitMode: boolean; // behave like web2 rpc and return when tx is processed

  private chainId?: StarknetChainId;

  /**
   * RPC specification version of the connected node
   */
  private specVersion?: SupportedRpcVersion;

  private transactionRetryIntervalFallback?: number;

  private batchClient?: BatchClient<RPC.Methods>;

  private baseFetch: NonNullable<RpcProviderOptions['baseFetch']>;

  constructor(optionsOrProvider?: RpcProviderOptions) {
    const {
      baseFetch,
      batch,
      blockIdentifier,
      chainId,
      headers,
      nodeUrl,
      retries,
      specVersion,
      transactionRetryIntervalFallback,
      waitMode,
    } = optionsOrProvider || {};
    if (Object.values(NetworkName).includes(nodeUrl as NetworkName)) {
      this.nodeUrl = getDefaultNodeUrl(
        nodeUrl as NetworkName,
        optionsOrProvider?.default,
        this.channelSpecVersion
      );
    } else if (nodeUrl) {
      this.nodeUrl = nodeUrl;
    } else {
      this.nodeUrl = getDefaultNodeUrl(
        undefined,
        optionsOrProvider?.default,
        this.channelSpecVersion
      );
    }
    this.baseFetch = baseFetch || config.get('fetch') || fetch;
    this.blockIdentifier = blockIdentifier ?? defaultOptions.blockIdentifier;
    this.chainId = chainId;
    this.headers = { ...defaultOptions.headers, ...headers };
    this.retries = retries ?? defaultOptions.retries;
    this.specVersion = specVersion;
    this.transactionRetryIntervalFallback = transactionRetryIntervalFallback;
    this.waitMode = waitMode ?? false;

    this.requestId = 0;

    if (isNumber(batch)) {
      this.batchClient = new BatchClient<RPC.Methods>({
        nodeUrl: this.nodeUrl,
        headers: this.headers,
        interval: batch,
        baseFetch: this.baseFetch,
        rpcMethods: {} as RPC.Methods, // Type information only, not used at runtime
      });
    }

    logger.debug('Using Channel', this.id);
  }

  public readSpecVersion() {
    return this.specVersion;
  }

  private get transactionRetryIntervalDefault() {
    return this.transactionRetryIntervalFallback ?? 5000;
  }

  public setChainId(chainId: StarknetChainId) {
    this.chainId = chainId;
  }

  public fetch(method: string, params?: object, id: string | number = 0) {
    const rpcRequestBody: JRPC.RequestBody = {
      id,
      jsonrpc: '2.0',
      method,
      ...(params && { params }),
    };
    return this.baseFetch(this.nodeUrl, {
      method: 'POST',
      body: stringify(rpcRequestBody),
      headers: this.headers as Record<string, string>,
    });
  }

  protected errorHandler(method: string, params: any, rpcError?: JRPC.Error, otherError?: any) {
    if (rpcError) {
      throw new RpcError(rpcError as RPC_ERROR, method, params);
    }
    if (otherError instanceof LibraryError) {
      throw otherError;
    }
    if (otherError) {
      throw Error(otherError.message);
    }
  }

  protected async fetchEndpoint<T extends keyof RPC.Methods>(
    method: T,
    params?: RPC.Methods[T]['params']
  ): Promise<RPC.Methods[T]['result']> {
    try {
      if (this.batchClient) {
        const { error, result } = await this.batchClient.fetch(
          method,
          params,
          (this.requestId += 1)
        );
        this.errorHandler(method, params, error);
        return result as RPC.Methods[T]['result'];
      }

      const rawResult = await this.fetch(method, params, (this.requestId += 1));
      const { error, result } = await rawResult.json();
      this.errorHandler(method, params, error);
      return result as RPC.Methods[T]['result'];
    } catch (error: any) {
      this.errorHandler(method, params, error?.response?.data, error);
      throw error;
    }
  }

  public async getChainId() {
    this.chainId ??= (await this.fetchEndpoint('starknet_chainId')) as StarknetChainId;
    return this.chainId;
  }

  /**
   * fetch rpc node specVersion
   * @example this.specVersion = "0.9.0"
   */
  public getSpecVersion() {
    return this.fetchEndpoint('starknet_specVersion');
  }

  /**
   * fetch if undefined else just return this.specVersion
   * @example this.specVersion = "0.9.0"
   */
  public async setUpSpecVersion() {
    if (!this.specVersion) {
      const unknownSpecVersion = await this.fetchEndpoint('starknet_specVersion');

      // check if the channel is compatible with the node
      if (!isVersion(this.channelSpecVersion, unknownSpecVersion)) {
        logger.error(SYSTEM_MESSAGES.channelVersionMismatch, {
          channelId: this.id,
          channelSpecVersion: this.channelSpecVersion,
          nodeSpecVersion: this.specVersion,
        });
      }

      if (!isSupportedSpecVersion(unknownSpecVersion)) {
        throw new LibraryError(`${SYSTEM_MESSAGES.unsupportedSpecVersion}, channelId: ${this.id}`);
      }

      this.specVersion = unknownSpecVersion;
    }
    return this.specVersion;
  }

  // TODO: New Method add test
  /**
   * Given an l1 tx hash, returns the associated l1_handler tx hashes and statuses for all L1 -> L2 messages sent by the l1 transaction, ordered by the l1 tx sending order
   */
  public getMessagesStatus(txHash: BigNumberish) {
    const transaction_hash = toHex(txHash);
    return this.fetchEndpoint('starknet_getMessagesStatus', {
      transaction_hash,
    });
  }

  // TODO: New Method add test
  public getStorageProof(
    classHashes: BigNumberish[] = [],
    contractAddresses: BigNumberish[] = [],
    contractsStorageKeys: RPC.CONTRACT_STORAGE_KEYS[] = [], // TODO: allow BigNUmberish[] and fix formatting before request
    blockIdentifier: BlockIdentifier = this.blockIdentifier
  ) {
    const block_id = new Block(blockIdentifier).identifier;
    const class_hashes = bigNumberishArrayToHexadecimalStringArray(classHashes);
    const contract_addresses = bigNumberishArrayToHexadecimalStringArray(contractAddresses);

    return this.fetchEndpoint('starknet_getStorageProof', {
      block_id,
      class_hashes,
      contract_addresses,
      contracts_storage_keys: contractsStorageKeys,
    });
  }

  // TODO: New Method add test
  public getCompiledCasm(classHash: BigNumberish): Promise<RPC.CASM_COMPILED_CONTRACT_CLASS> {
    const class_hash = toHex(classHash);

    return this.fetchEndpoint('starknet_getCompiledCasm', {
      class_hash,
    });
  }

  public getNonceForAddress(
    contractAddress: BigNumberish,
    blockIdentifier: BlockIdentifier = this.blockIdentifier
  ) {
    const contract_address = toHex(contractAddress);
    const block_id = new Block(blockIdentifier).identifier;
    return this.fetchEndpoint('starknet_getNonce', {
      contract_address,
      block_id,
    });
  }

  /**
   * Get the most recent accepted block hash and number
   */
  public getBlockLatestAccepted() {
    return this.fetchEndpoint('starknet_blockHashAndNumber');
  }

  /**
   * Get the most recent accepted block number
   * redundant use getBlockLatestAccepted();
   * @returns Number of the latest block
   */
  public getBlockNumber() {
    return this.fetchEndpoint('starknet_blockNumber');
  }

  public getBlockWithTxHashes(blockIdentifier: BlockIdentifier = this.blockIdentifier) {
    const block_id = new Block(blockIdentifier).identifier;
    return this.fetchEndpoint('starknet_getBlockWithTxHashes', { block_id });
  }

  public getBlockWithTxs(blockIdentifier: BlockIdentifier = this.blockIdentifier) {
    const block_id = new Block(blockIdentifier).identifier;
    return this.fetchEndpoint('starknet_getBlockWithTxs', { block_id });
  }

  public getBlockWithReceipts(blockIdentifier: BlockIdentifier = this.blockIdentifier) {
    const block_id = new Block(blockIdentifier).identifier;
    return this.fetchEndpoint('starknet_getBlockWithReceipts', { block_id });
  }

  public getBlockStateUpdate(blockIdentifier: BlockIdentifier = this.blockIdentifier) {
    const block_id = new Block(blockIdentifier).identifier;
    return this.fetchEndpoint('starknet_getStateUpdate', { block_id });
  }

  public getBlockTransactionsTraces(blockIdentifier: BlockIdentifier = this.blockIdentifier) {
    const block_id = new Block(blockIdentifier).identifier;
    return this.fetchEndpoint('starknet_traceBlockTransactions', { block_id });
  }

  public getBlockTransactionCount(blockIdentifier: BlockIdentifier = this.blockIdentifier) {
    const block_id = new Block(blockIdentifier).identifier;
    return this.fetchEndpoint('starknet_getBlockTransactionCount', { block_id });
  }

  public getTransactionByHash(txHash: BigNumberish) {
    const transaction_hash = toHex(txHash);
    return this.fetchEndpoint('starknet_getTransactionByHash', {
      transaction_hash,
    });
  }

  public getTransactionByBlockIdAndIndex(blockIdentifier: BlockIdentifier, index: number) {
    const block_id = new Block(blockIdentifier).identifier;
    return this.fetchEndpoint('starknet_getTransactionByBlockIdAndIndex', { block_id, index });
  }

  public getTransactionReceipt(txHash: BigNumberish) {
    const transaction_hash = toHex(txHash);
    return this.fetchEndpoint('starknet_getTransactionReceipt', { transaction_hash });
  }

  public getTransactionTrace(txHash: BigNumberish) {
    const transaction_hash = toHex(txHash);
    return this.fetchEndpoint('starknet_traceTransaction', { transaction_hash });
  }

  /**
   * Get the status of a transaction
   */
  public getTransactionStatus(transactionHash: BigNumberish) {
    const transaction_hash = toHex(transactionHash);
    return this.fetchEndpoint('starknet_getTransactionStatus', { transaction_hash });
  }

  /**
   * @param invocations AccountInvocations
   * @param simulateTransactionOptions blockIdentifier and flags to skip validation and fee charge<br/>
   * - blockIdentifier<br/>
   * - skipValidate (default false)<br/>
   * - skipFeeCharge (default true)<br/>
   */
  public simulateTransaction(
    invocations: AccountInvocations,
    simulateTransactionOptions: getSimulateTransactionOptions = {}
  ) {
    const {
      blockIdentifier = this.blockIdentifier,
      skipValidate = true,
      skipFeeCharge = true,
    } = simulateTransactionOptions;
    const block_id = new Block(blockIdentifier).identifier;
    const simulationFlags: RPC.ESimulationFlag[] = [];
    if (skipValidate) simulationFlags.push(RPC.ESimulationFlag.SKIP_VALIDATE);
    if (skipFeeCharge) simulationFlags.push(RPC.ESimulationFlag.SKIP_FEE_CHARGE);

    return this.fetchEndpoint('starknet_simulateTransactions', {
      block_id,
      transactions: invocations.map((it) => this.buildTransaction(it)),
      simulation_flags: simulationFlags,
    });
  }

  public async waitForTransaction(txHash: BigNumberish, options?: waitForTransactionOptions) {
    const transactionHash = toHex(txHash);
    let retries = options?.retries ?? this.retries;
    let lifeCycleRetries = options?.lifeCycleRetries ?? 3;
    let onchain = false;
    let isErrorState = false;
    const retryInterval = options?.retryInterval ?? this.transactionRetryIntervalDefault;
    const errorStates: any = options?.errorStates ?? [];
    const successStates: any = options?.successStates ?? [
      // RPC.ETransactionExecutionStatus.SUCCEEDED, // UDC  on SUCCEEDED + pre_confirmed had no proper events to parse UDC
      RPC.ETransactionFinalityStatus.ACCEPTED_ON_L2,
      RPC.ETransactionFinalityStatus.ACCEPTED_ON_L1,
    ];
    const errorMessages: Record<string, string> = {
      [RPC.ETransactionStatus.RECEIVED]: SYSTEM_MESSAGES.txEvictedFromMempool,
      [RPC.ETransactionStatus.PRE_CONFIRMED]: SYSTEM_MESSAGES.consensusFailed,
      [RPC.ETransactionStatus.CANDIDATE]: SYSTEM_MESSAGES.txFailsBlockBuildingValidation,
    };

    const txLife: string[] = [];
    let txStatus: RPC.TransactionStatus;
    while (!onchain) {
      // eslint-disable-next-line no-await-in-loop
      await wait(retryInterval);
      try {
        // eslint-disable-next-line no-await-in-loop
        txStatus = await this.getTransactionStatus(transactionHash);
        txLife.push(txStatus.finality_status);

        const executionStatus = txStatus.execution_status;
        const finalityStatus = txStatus.finality_status;

        if (!finalityStatus) {
          // Transaction is potentially NOT_RECEIVED or RPC not Synced yet
          // so we will retry '{ retries }' times
          const error = new Error('waiting for transaction status');
          throw error;
        }

        if (errorStates.includes(executionStatus) || errorStates.includes(finalityStatus)) {
          const message = `${executionStatus}: ${finalityStatus}`;
          const error = new Error(message) as Error & { response: RPC.TransactionStatus };
          error.response = txStatus;
          isErrorState = true;
          throw error;
        } else if (
          successStates.includes(executionStatus) ||
          successStates.includes(finalityStatus)
        ) {
          onchain = true;
        }
      } catch (error) {
        if (error instanceof Error && isErrorState) {
          throw error;
        }

        if (error instanceof RpcError && error.isType('TXN_HASH_NOT_FOUND')) {
          logger.info('txLife: ', txLife);
<<<<<<< HEAD
          const errorMessages: Record<string, string> = {
            [RPC.ETransactionStatus.RECEIVED]: SYSTEM_MESSAGES.txEvictedFromMempool,
            [RPC.ETransactionStatus.PRE_CONFIRMED]: SYSTEM_MESSAGES.consensusFailed,
            [RPC.ETransactionStatus.CANDIDATE]: SYSTEM_MESSAGES.txFailsBlockBuildingValidation,
          };
          const errorMessage = errorMessages[txLife.at(-1) as string];
          if (errorMessage) {
            throw new Error(errorMessage);
          }
=======
          const errorMessage = errorMessages[txLife.at(-1) as string];
          if (errorMessage && lifeCycleRetries <= 0) {
            throw new Error(errorMessage);
          }
          lifeCycleRetries -= 1;
>>>>>>> 6ca2b152
        }

        if (retries <= 0) {
          throw new Error(`waitForTransaction timed-out with retries ${this.retries}`);
        }
      }

      retries -= 1;
    }

    /**
     * For some nodes even though the transaction has executionStatus SUCCEEDED finalityStatus ACCEPTED_ON_L2, getTransactionReceipt returns "Transaction hash not found"
     * Retry until rpc is actually ready to work with txHash
     */
    let txReceipt = null;
    while (txReceipt === null) {
      try {
        // eslint-disable-next-line no-await-in-loop
        txReceipt = await this.getTransactionReceipt(transactionHash);
      } catch (error) {
        if (retries <= 0) {
          throw new Error(`waitForTransaction timed-out with retries ${this.retries}`);
        }
      }
      retries -= 1;
      // eslint-disable-next-line no-await-in-loop
      await wait(retryInterval);
    }
    return txReceipt as RPC.TXN_RECEIPT;
  }

  public async fastWaitForTransaction(
    txHash: BigNumberish,
    address: string,
    initNonceBN: BigNumberish,
    options?: fastWaitForTransactionOptions
  ): Promise<boolean> {
    const initNonce = BigInt(initNonceBN);
    let retries = options?.retries ?? 50;
    const retryInterval = options?.retryInterval ?? 500; // 0.5s
    const errorStates: string[] = [RPC.ETransactionExecutionStatus.REVERTED];
    const successStates: string[] = [
      RPC.ETransactionFinalityStatus.ACCEPTED_ON_L2,
      RPC.ETransactionFinalityStatus.ACCEPTED_ON_L1,
      RPC.ETransactionFinalityStatus.PRE_CONFIRMED,
    ];
    let txStatus: RPC.TransactionStatus;
    const start = new Date().getTime();
    while (retries > 0) {
      // eslint-disable-next-line no-await-in-loop
      await wait(retryInterval);

      // eslint-disable-next-line no-await-in-loop
      txStatus = await this.getTransactionStatus(txHash);
      logger.info(
        `${retries} ${JSON.stringify(txStatus)} ${(new Date().getTime() - start) / 1000}s.`
      );
      const executionStatus = txStatus.execution_status ?? '';
      const finalityStatus = txStatus.finality_status;
      if (errorStates.includes(executionStatus)) {
        const message = `${executionStatus}: ${finalityStatus}`;
        const error = new Error(message) as Error & { response: RPC.TransactionStatus };
        error.response = txStatus;
        throw error;
      } else if (successStates.includes(finalityStatus)) {
        let currentNonce = initNonce;
        while (currentNonce === initNonce && retries > 0) {
          // eslint-disable-next-line no-await-in-loop
          currentNonce = BigInt(await this.getNonceForAddress(address, BlockTag.PRE_CONFIRMED));
          logger.info(
            `${retries} Checking new nonce ${currentNonce} ${(new Date().getTime() - start) / 1000}s.`
          );
          if (currentNonce !== initNonce) return true;
          // eslint-disable-next-line no-await-in-loop
          await wait(retryInterval);
          retries -= 1;
        }
        return false;
      }

      retries -= 1;
    }
    return false;
  }

  public getStorageAt(
    contractAddress: BigNumberish,
    key: BigNumberish,
    blockIdentifier: BlockIdentifier = this.blockIdentifier
  ) {
    const contract_address = toHex(contractAddress);
    const parsedKey = toStorageKey(key);
    const block_id = new Block(blockIdentifier).identifier;
    return this.fetchEndpoint('starknet_getStorageAt', {
      contract_address,
      key: parsedKey,
      block_id,
    });
  }

  public getClassHashAt(
    contractAddress: BigNumberish,
    blockIdentifier: BlockIdentifier = this.blockIdentifier
  ) {
    const contract_address = toHex(contractAddress);
    const block_id = new Block(blockIdentifier).identifier;
    return this.fetchEndpoint('starknet_getClassHashAt', {
      block_id,
      contract_address,
    });
  }

  public getClass(
    classHash: BigNumberish,
    blockIdentifier: BlockIdentifier = this.blockIdentifier
  ) {
    const class_hash = toHex(classHash);
    const block_id = new Block(blockIdentifier).identifier;
    return this.fetchEndpoint('starknet_getClass', {
      class_hash,
      block_id,
    });
  }

  public getClassAt(
    contractAddress: BigNumberish,
    blockIdentifier: BlockIdentifier = this.blockIdentifier
  ) {
    const contract_address = toHex(contractAddress);
    const block_id = new Block(blockIdentifier).identifier;
    return this.fetchEndpoint('starknet_getClassAt', {
      block_id,
      contract_address,
    });
  }

  public async getEstimateFee(
    invocations: AccountInvocations,
    { blockIdentifier = this.blockIdentifier, skipValidate = true }: getEstimateFeeBulkOptions = {}
  ) {
    const block_id = new Block(blockIdentifier).identifier;
    const flags = {
      simulation_flags: (skipValidate
        ? [RPC.ESimulationFlag.SKIP_VALIDATE]
        : []) as RPC.Methods['starknet_estimateFee']['params']['simulation_flags'],
    };

    return this.fetchEndpoint('starknet_estimateFee', {
      request: invocations.map((it) => this.buildTransaction(it, 'fee')),
      block_id,
      ...flags,
    });
  }

  public async invoke(functionInvocation: Invocation, details: InvocationsDetailsWithNonce) {
    const transaction = this.buildTransaction(
      {
        type: ETransactionType.INVOKE,
        ...functionInvocation,
        ...details,
      },
      'transaction'
    );

    const promise = this.fetchEndpoint('starknet_addInvokeTransaction', {
      invoke_transaction: transaction,
    });

    return this.waitMode ? this.waitForTransaction((await promise).transaction_hash) : promise;
  }

  public async declare(
    declareTransaction: DeclareContractTransaction,
    details: InvocationsDetailsWithNonce
  ) {
    const transaction = this.buildTransaction(
      {
        type: ETransactionType.DECLARE,
        ...declareTransaction,
        ...details,
      },
      'transaction'
    );

    const promise = this.fetchEndpoint('starknet_addDeclareTransaction', {
      declare_transaction: transaction,
    });

    return this.waitMode ? this.waitForTransaction((await promise).transaction_hash) : promise;
  }

  public async deployAccount(
    deployAccountTransaction: DeployAccountContractTransaction,
    details: InvocationsDetailsWithNonce
  ) {
    const transaction = this.buildTransaction(
      {
        type: ETransactionType.DEPLOY_ACCOUNT,
        ...deployAccountTransaction,
        ...details,
      },
      'transaction'
    );

    const promise = this.fetchEndpoint('starknet_addDeployAccountTransaction', {
      deploy_account_transaction: transaction,
    });

    return this.waitMode ? this.waitForTransaction((await promise).transaction_hash) : promise;
  }

  public callContract(call: Call, blockIdentifier: BlockIdentifier = this.blockIdentifier) {
    const block_id = new Block(blockIdentifier).identifier;
    return this.fetchEndpoint('starknet_call', {
      request: {
        contract_address: call.contractAddress,
        entry_point_selector: getSelectorFromName(call.entrypoint),
        calldata: CallData.toHex(call.calldata),
      },
      block_id,
    });
  }

  /**
   * NEW: Estimate the fee for a message from L1
   * @param message Message From L1
   */
  public estimateMessageFee(
    message: RPC.L1Message,
    blockIdentifier: BlockIdentifier = this.blockIdentifier
  ) {
    const { from_address, to_address, entry_point_selector, payload } = message;
    const formattedMessage = {
      from_address: validateAndParseEthAddress(from_address),
      to_address: toHex(to_address),
      entry_point_selector: getSelector(entry_point_selector),
      payload: getHexStringArray(payload),
    };

    const block_id = new Block(blockIdentifier).identifier;
    return this.fetchEndpoint('starknet_estimateMessageFee', {
      message: formattedMessage,
      block_id,
    });
  }

  /**
   * Returns an object about the sync status, or false if the node is not synching
   * @returns Object with the stats data
   */
  public getSyncingStats() {
    return this.fetchEndpoint('starknet_syncing');
  }

  /**
   * Returns all events matching the given filter
   * @returns events and the pagination of the events
   */
  public getEvents(eventFilter: RPC.EventFilter) {
    return this.fetchEndpoint('starknet_getEvents', { filter: eventFilter });
  }

  // Generic buildTransaction that automatically narrows return type based on input
  public buildTransaction<T extends AccountInvocationItem>(
    invocation: T,
    versionType?: 'fee' | 'transaction'
  ): T extends { type: typeof ETransactionType.INVOKE }
    ? RPC.INVOKE_TXN_V3
    : T extends { type: typeof ETransactionType.DECLARE }
      ? RPC.BROADCASTED_DECLARE_TXN_V3
      : T extends { type: typeof ETransactionType.DEPLOY_ACCOUNT }
        ? RPC.DEPLOY_ACCOUNT_TXN_V3
        : never {
    const defaultVersions = getVersionsByType(versionType);

    // V0,V1,V2 not supported on RPC 0.9
    assert(isV3Tx(invocation), SYSTEM_MESSAGES.legacyTxRPC08Message);

    // V3 - Add resource bounds validation for transaction building (not fee estimation)
    assert(
      versionType !== 'transaction' || isRPC08Plus_ResourceBoundsBN(invocation.resourceBounds),
      SYSTEM_MESSAGES.SWOldV3
    );

    const details = {
      signature: signatureToHexArray(invocation.signature),
      nonce: toHex(invocation.nonce),
      resource_bounds: resourceBoundsToHexString(invocation.resourceBounds),
      tip: toHex(invocation.tip),
      paymaster_data: invocation.paymasterData.map((it) => toHex(it)),
      nonce_data_availability_mode: invocation.nonceDataAvailabilityMode,
      fee_data_availability_mode: invocation.feeDataAvailabilityMode,
      account_deployment_data: invocation.accountDeploymentData.map((it) => toHex(it)),
      version: toTransactionVersion(defaultVersions.v3, invocation.version),
    };

    if (invocation.type === ETransactionType.INVOKE) {
      const btx: RPC.INVOKE_TXN_V3 = {
        type: RPC.ETransactionType.INVOKE,
        sender_address: invocation.contractAddress,
        calldata: CallData.toHex(invocation.calldata),
        ...details,
      };
      return btx as any; // This 'as any' is internal to the generic function - the external API is type-safe
    }
    if (invocation.type === ETransactionType.DECLARE) {
      // Sierra contracts required for DECLARE transactions in RPC 0.9
      assert(isSierra(invocation.contract), 'Declaring non Sierra contract using RPC 0.9');

      const btx: RPC.BROADCASTED_DECLARE_TXN_V3 = {
        type: invocation.type,
        contract_class: {
          ...invocation.contract,
          sierra_program: decompressProgram(invocation.contract.sierra_program),
        },
        compiled_class_hash: invocation.compiledClassHash || '',
        sender_address: invocation.senderAddress,
        ...details,
      };
      return btx as any; // This 'as any' is internal to the generic function - the external API is type-safe
    }
    if (invocation.type === ETransactionType.DEPLOY_ACCOUNT) {
      // eslint-disable-next-line @typescript-eslint/no-unused-vars
      const { account_deployment_data, ...restDetails } = details;
      const btx: RPC.DEPLOY_ACCOUNT_TXN_V3 = {
        type: invocation.type,
        constructor_calldata: CallData.toHex(invocation.constructorCalldata || []),
        class_hash: toHex(invocation.classHash),
        contract_address_salt: toHex(invocation.addressSalt || 0),
        ...restDetails,
      };
      return btx as any; // This 'as any' is internal to the generic function - the external API is type-safe
    }
    throw Error('RPC buildTransaction received unknown TransactionType');
  }
}<|MERGE_RESOLUTION|>--- conflicted
+++ resolved
@@ -459,23 +459,11 @@
 
         if (error instanceof RpcError && error.isType('TXN_HASH_NOT_FOUND')) {
           logger.info('txLife: ', txLife);
-<<<<<<< HEAD
-          const errorMessages: Record<string, string> = {
-            [RPC.ETransactionStatus.RECEIVED]: SYSTEM_MESSAGES.txEvictedFromMempool,
-            [RPC.ETransactionStatus.PRE_CONFIRMED]: SYSTEM_MESSAGES.consensusFailed,
-            [RPC.ETransactionStatus.CANDIDATE]: SYSTEM_MESSAGES.txFailsBlockBuildingValidation,
-          };
-          const errorMessage = errorMessages[txLife.at(-1) as string];
-          if (errorMessage) {
-            throw new Error(errorMessage);
-          }
-=======
           const errorMessage = errorMessages[txLife.at(-1) as string];
           if (errorMessage && lifeCycleRetries <= 0) {
             throw new Error(errorMessage);
           }
           lifeCycleRetries -= 1;
->>>>>>> 6ca2b152
         }
 
         if (retries <= 0) {
