--- conflicted
+++ resolved
@@ -39,27 +39,6 @@
   ENTRYPOINT: 'deployContract',
 } as const;
 
-<<<<<<< HEAD
-export const RPC_DEFAULT_VERSION = 'v0_7';
-
-export const RPC_NODES = {
-  SN_MAIN: [
-    `https://starknet-mainnet.public.blastapi.io/rpc/${RPC_DEFAULT_VERSION}`,
-    `https://free-rpc.nethermind.io/mainnet-juno/${RPC_DEFAULT_VERSION}`,
-  ],
-  SN_SEPOLIA: [
-    `https://starknet-sepolia.public.blastapi.io/rpc/${RPC_DEFAULT_VERSION}`,
-    `https://free-rpc.nethermind.io/sepolia-juno/${RPC_DEFAULT_VERSION}`,
-  ],
-} as const;
-
-export const PAYMASTER_RPC_NODES = {
-  SN_MAIN: [`https://starknet.paymaster.avnu.fi`],
-  SN_SEPOLIA: [`https://sepolia.paymaster.avnu.fi`],
-} as const;
-
-=======
->>>>>>> f5bd5379
 export const OutsideExecutionCallerAny = '0x414e595f43414c4c4552'; // encodeShortString('ANY_CALLER')
 export const SNIP9_V1_INTERFACE_ID =
   '0x68cfd18b92d1907b8ba3cc324900277f5a3622099431ea85dd8089255e4181';
@@ -167,6 +146,11 @@
   ],
 } as const;
 
+export const PAYMASTER_RPC_NODES = {
+  SN_MAIN: [`https://starknet.paymaster.avnu.fi`],
+  SN_SEPOLIA: [`https://sepolia.paymaster.avnu.fi`],
+} as const;
+
 // Default system messages
 export const SYSTEM_MESSAGES = {
   legacyTxWarningMessage:
