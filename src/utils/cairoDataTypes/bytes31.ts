--- conflicted
+++ resolved
@@ -2,10 +2,7 @@
 import { addHexPrefix, stringToUint8Array, uint8ArrayToBigInt } from '../encode';
 import { getNext } from '../num';
 import assert from '../assert';
-<<<<<<< HEAD
-=======
 import { addCompiledFlag } from '../helpers';
->>>>>>> cffa8c6b
 
 export class CairoBytes31 {
   static MAX_BYTE_SIZE = 31 as const;
