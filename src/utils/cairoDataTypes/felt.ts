--- conflicted
+++ resolved
@@ -13,10 +13,7 @@
   addHexPrefix,
 } from '../encode';
 import assert from '../assert';
-<<<<<<< HEAD
-=======
 import { addCompiledFlag } from '../helpers';
->>>>>>> cffa8c6b
 
 /**
  * @deprecated use CairoFelt252 Class instead, this one limit string to ASCII
