--- conflicted
+++ resolved
@@ -14,10 +14,7 @@
 } from '../encode';
 import assert from '../assert';
 import { addCompiledFlag } from '../helpers';
-<<<<<<< HEAD
 import { CairoType } from './cairoType.interface';
-=======
->>>>>>> 6ca2b152
 
 /**
  * @deprecated use the CairoFelt252 class instead, this one is limited to ASCII strings
@@ -65,11 +62,7 @@
  * Any operation that uses felt252 will be computed modulo P.
  * 63 hex symbols (31 bytes + 4 bits), 252 bits
  */
-<<<<<<< HEAD
 export class CairoFelt252 extends CairoType {
-=======
-export class CairoFelt252 {
->>>>>>> 6ca2b152
   /**
    * byte representation of the felt252
    */
@@ -78,16 +71,11 @@
   static abiSelector = 'core::felt252' as const;
 
   constructor(data: BigNumberish | boolean | unknown) {
-<<<<<<< HEAD
     super();
-    CairoFelt252.validate(data);
-    this.data = CairoFelt252.__processData(data as BigNumberish | boolean);
-=======
     CairoFelt252.validate(data);
     const processedData = CairoFelt252.__processData(data as BigNumberish | boolean);
     // remove leading zeros, ensure data is an exact value/number
     this.data = processedData.subarray(processedData.findIndex((x) => x > 0));
->>>>>>> 6ca2b152
   }
 
   static __processData(data: BigNumberish | boolean): Uint8Array {
