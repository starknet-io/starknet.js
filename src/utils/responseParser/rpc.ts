--- conflicted
+++ resolved
@@ -20,11 +20,9 @@
 import { isString } from '../shortString';
 import { estimateFeeToBounds, estimatedFeeToMaxFee } from '../stark';
 import { ResponseParser } from '.';
-<<<<<<< HEAD
 import { BlockWithTxs } from '../../types/api/rpcspec_0_6/nonspec';
 import { isString } from '../shortString';
-=======
->>>>>>> a85d48ee
+
 
 export class RPCResponseParser
   implements
