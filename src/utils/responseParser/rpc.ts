--- conflicted
+++ resolved
@@ -19,11 +19,8 @@
 import { toBigInt } from '../num';
 import { estimateFeeToBounds, estimatedFeeToMaxFee } from '../stark';
 import { ResponseParser } from '.';
-<<<<<<< HEAD
 import { BlockWithTxs } from '../../types/api/rpcspec_0_6/nonspec';
-=======
 import { isString } from '../shortString';
->>>>>>> e74ba311
 
 export class RPCResponseParser
   implements
