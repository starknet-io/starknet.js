<<<<<<< HEAD
import { UDC } from '../constants';
=======
>>>>>>> b568ffac
import {
  BigNumberish,
  CairoVersion,
  Call,
  CallStruct,
  Calldata,
  ParsedStruct,
<<<<<<< HEAD
  UniversalDeployerContractPayload,
=======
  RawArgs,
>>>>>>> b568ffac
} from '../types';
import { CallData } from './calldata';
import { starkCurve } from './ec';
import { calculateContractAddressFromHash, getSelectorFromName } from './hash';
import { toBigInt, toCairoBool } from './num';
import { randomAddress } from './stark';

/**
 * Transforms a list of Calls, each with their own calldata, into
 * two arrays: one with the entry points, and one with the concatenated calldata
 */
export const transformCallsToMulticallArrays = (calls: Call[]) => {
  const callArray: ParsedStruct[] = [];
  const calldata: BigNumberish[] = [];
  calls.forEach((call) => {
    const data = CallData.compile(call.calldata || []);
    callArray.push({
      to: toBigInt(call.contractAddress).toString(10),
      selector: toBigInt(getSelectorFromName(call.entrypoint)).toString(10),
      data_offset: calldata.length.toString(),
      data_len: data.length.toString(),
    });
    calldata.push(...data);
  });
  return {
    callArray,
    calldata: CallData.compile({ calldata }),
  };
};

/**
 * Transforms a list of calls into the Cairo 0 `__execute__` calldata.
 */
export const fromCallsToExecuteCalldata = (calls: Call[]) => {
  const { callArray, calldata } = transformCallsToMulticallArrays(calls);
  const compiledCalls = CallData.compile({ callArray });
  return [...compiledCalls, ...calldata] as Calldata;
};

/**
 * Transforms a list of calls into the Cairo 0 `__execute__` calldata including nonce.
 *
 * @deprecated
 */
export const fromCallsToExecuteCalldataWithNonce = (calls: Call[], nonce: BigNumberish) => {
  return [...fromCallsToExecuteCalldata(calls), toBigInt(nonce).toString()] as Calldata;
};

/**
 * Format Data inside Calls
 *
 * @deprecated Not required for getting execute Calldata
 */
export const transformCallsToMulticallArrays_cairo1 = (calls: Call[]) => {
  const callArray = calls.map<CallStruct>((call) => ({
    to: toBigInt(call.contractAddress).toString(10),
    selector: toBigInt(getSelectorFromName(call.entrypoint)).toString(10),
    calldata: CallData.compile(call.calldata || []),
  }));
  return callArray;
};

/**
 * Transforms a list of calls into the Cairo 1 `__execute__` calldata.
 */
export const fromCallsToExecuteCalldata_cairo1 = (calls: Call[]) => {
  // ensure property order
  const orderCalls = calls.map((call) => ({
    contractAddress: call.contractAddress,
    entrypoint: call.entrypoint,
    calldata:
      Array.isArray(call.calldata) && '__compiled__' in call.calldata
        ? call.calldata // Calldata type
        : CallData.compile(call.calldata as RawArgs), // RawArgsObject | RawArgsArray type
  }));

  return CallData.compile({ orderCalls });
};

/**
 * Create `__execute__` Calldata from Calls based on Cairo versions
 */
export const getExecuteCalldata = (calls: Call[], cairoVersion: CairoVersion = '0') => {
  if (cairoVersion === '1') {
    return fromCallsToExecuteCalldata_cairo1(calls);
  }
  return fromCallsToExecuteCalldata(calls);
};

export function buildUDCCall(
  payload: UniversalDeployerContractPayload | UniversalDeployerContractPayload[],
  address: string
) {
  const params = [].concat(payload as []).map((it) => {
    const {
      classHash,
      salt,
      unique = true,
      constructorCalldata = [],
    } = it as UniversalDeployerContractPayload;

    const compiledConstructorCallData = CallData.compile(constructorCalldata);
    const deploySalt = salt ?? randomAddress();

    return {
      call: {
        contractAddress: UDC.ADDRESS,
        entrypoint: UDC.ENTRYPOINT,
        calldata: [
          classHash,
          deploySalt,
          toCairoBool(unique),
          compiledConstructorCallData.length,
          ...compiledConstructorCallData,
        ],
      },
      address: calculateContractAddressFromHash(
        unique ? starkCurve.pedersen(address, deploySalt) : deploySalt,
        classHash,
        compiledConstructorCallData,
        unique ? UDC.ADDRESS : 0
      ),
    };
  });

  return {
    calls: params.map((it) => it.call),
    addresses: params.map((it) => it.address),
  };
}<|MERGE_RESOLUTION|>--- conflicted
+++ resolved
@@ -1,7 +1,4 @@
-<<<<<<< HEAD
 import { UDC } from '../constants';
-=======
->>>>>>> b568ffac
 import {
   BigNumberish,
   CairoVersion,
@@ -9,11 +6,8 @@
   CallStruct,
   Calldata,
   ParsedStruct,
-<<<<<<< HEAD
+  RawArgs,
   UniversalDeployerContractPayload,
-=======
-  RawArgs,
->>>>>>> b568ffac
 } from '../types';
 import { CallData } from './calldata';
 import { starkCurve } from './ec';
