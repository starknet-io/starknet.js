import { sort } from 'json-keys-sort';
/* eslint-disable no-param-reassign */
/* eslint-disable import/extensions */
<<<<<<< HEAD
import { keccak256 } from 'ethereum-cryptography/keccak.js';
import { hexToBytes } from 'ethereum-cryptography/utils.js';
import { poseidonHashMany } from 'micro-starknet';
=======
import { keccak, poseidonHashMany } from 'micro-starknet';
>>>>>>> ef63e5d2

import { API_VERSION, MASK_250, StarknetChainId, TransactionHashPrefix } from '../constants';
import {
  Builtins,
  CompiledContract,
  CompiledSiera,
  CompiledSieraCasm,
  ContractEntryPointFields,
  LegacyCompiledContract,
  RawCalldata,
  SieraContractEntryPointFields,
} from '../types/lib';
import { felt } from './calldata/cairo';
import { starkCurve } from './ec';
import { addHexPrefix, removeHexPrefix, utf8ToArray } from './encode';
import { parse, stringify } from './json';
import {
  BigNumberish,
  hexToBytes,
  isHex,
  isStringWholeNumber,
  toBigInt,
  toHex,
  toHexString,
} from './num';
import { encodeShortString } from './shortString';

export * as poseidon from '@noble/curves/abstract/poseidon';

export const transactionVersion = 1n;
export const transactionVersion_2 = 2n;
export const feeTransactionVersion = 2n ** 128n + transactionVersion;

export function keccakBn(value: BigNumberish): string {
  const hexWithoutPrefix = removeHexPrefix(toHex(BigInt(value)));
  const evenHex = hexWithoutPrefix.length % 2 === 0 ? hexWithoutPrefix : `0${hexWithoutPrefix}`;
  return addHexPrefix(keccak(hexToBytes(addHexPrefix(evenHex))).toString(16));
}

function keccakHex(value: string): string {
  return addHexPrefix(keccak(utf8ToArray(value)).toString(16));
}

/**
 * Function to get the starknet keccak hash from a string
 *
 * [Reference](https://github.com/starkware-libs/cairo-lang/blob/master/src/starkware/starknet/public/abi.py#L17-L22)
 * @param value - string you want to get the starknetKeccak hash from
 * @returns starknet keccak hash as BigNumber
 */
export function starknetKeccak(value: string): bigint {
  const hash = BigInt(keccakHex(value));
  // eslint-disable-next-line no-bitwise
  return hash & MASK_250;
}

/**
 * Function to get the hex selector from a given function name
 *
 * [Reference](https://github.com/starkware-libs/cairo-lang/blob/master/src/starkware/starknet/public/abi.py#L25-L26)
 * @param funcName - selectors abi function name
 * @returns hex selector of given abi function name
 */
export function getSelectorFromName(funcName: string) {
  // sometimes BigInteger pads the hex string with zeros, which is not allowed in the starknet api
  return toHex(starknetKeccak(funcName));
}

/**
 * Function to get hex selector from function name, decimal string or hex string
 * @param value hex string | decimal string | string
 * @returns Hex selector
 */
export function getSelector(value: string) {
  if (isHex(value)) {
    return value;
  }
  if (isStringWholeNumber(value)) {
    return toHexString(value);
  }
  return getSelectorFromName(value);
}

export function computeHashOnElements(data: BigNumberish[]): string {
  return [...data, data.length]
    .reduce((x: BigNumberish, y: BigNumberish) => starkCurve.pedersen(toBigInt(x), toBigInt(y)), 0)
    .toString();
}

// following implementation is based on this python implementation:
// https://github.com/starkware-libs/cairo-lang/blob/b614d1867c64f3fb2cf4a4879348cfcf87c3a5a7/src/starkware/starknet/core/os/transaction_hash/transaction_hash.py

export function calculateTransactionHashCommon(
  txHashPrefix: TransactionHashPrefix,
  version: BigNumberish,
  contractAddress: BigNumberish,
  entryPointSelector: BigNumberish,
  calldata: BigNumberish[],
  maxFee: BigNumberish,
  chainId: StarknetChainId,
  additionalData: BigNumberish[] = []
): string {
  const calldataHash = computeHashOnElements(calldata);
  const dataToHash = [
    txHashPrefix,
    version,
    contractAddress,
    entryPointSelector,
    calldataHash,
    maxFee,
    chainId,
    ...additionalData,
  ];
  return computeHashOnElements(dataToHash);
}

export function calculateDeployTransactionHash(
  contractAddress: BigNumberish,
  constructorCalldata: BigNumberish[],
  version: BigNumberish,
  chainId: StarknetChainId
): string {
  return calculateTransactionHashCommon(
    TransactionHashPrefix.DEPLOY,
    version,
    contractAddress,
    getSelectorFromName('constructor'),
    constructorCalldata,
    0,
    chainId
  );
}

export function calculateDeclareTransactionHash(
  classHash: string,
  senderAddress: BigNumberish,
  version: BigNumberish,
  maxFee: BigNumberish,
  chainId: StarknetChainId,
  nonce: BigNumberish,
  compiledClassHash?: string
): string {
  return calculateTransactionHashCommon(
    TransactionHashPrefix.DECLARE,
    version,
    senderAddress,
    0,
    [classHash],
    maxFee,
    chainId,
    [nonce, ...(compiledClassHash ? [compiledClassHash] : [])]
  );
}

export function calculateDeployAccountTransactionHash(
  contractAddress: BigNumberish,
  classHash: BigNumberish,
  constructorCalldata: BigNumberish[],
  salt: BigNumberish,
  version: BigNumberish,
  maxFee: BigNumberish,
  chainId: StarknetChainId,
  nonce: BigNumberish
) {
  const calldata = [classHash, salt, ...constructorCalldata];

  return calculateTransactionHashCommon(
    TransactionHashPrefix.DEPLOY_ACCOUNT,
    version,
    contractAddress,
    0,
    calldata,
    maxFee,
    chainId,
    [nonce]
  );
}

export function calculateTransactionHash(
  contractAddress: BigNumberish,
  version: BigNumberish,
  calldata: BigNumberish[],
  maxFee: BigNumberish,
  chainId: StarknetChainId,
  nonce: BigNumberish
): string {
  return calculateTransactionHashCommon(
    TransactionHashPrefix.INVOKE,
    version,
    contractAddress,
    0,
    calldata,
    maxFee,
    chainId,
    [nonce]
  );
}

export function calculateContractAddressFromHash(
  salt: BigNumberish,
  classHash: BigNumberish,
  constructorCalldata: RawCalldata,
  deployerAddress: BigNumberish
) {
  const constructorCalldataHash = computeHashOnElements(constructorCalldata);

  const CONTRACT_ADDRESS_PREFIX = felt('0x535441524b4e45545f434f4e54524143545f41444452455353'); // Equivalent to 'STARKNET_CONTRACT_ADDRESS'

  return computeHashOnElements([
    CONTRACT_ADDRESS_PREFIX,
    deployerAddress,
    salt,
    classHash,
    constructorCalldataHash,
  ]);
}

function nullSkipReplacer(key: string, value: any) {
  if (key === 'attributes' || key === 'accessible_scopes') {
    return Array.isArray(value) && value.length === 0 ? undefined : value;
  }

  if (key === 'debug_info') {
    return null;
  }

  return value === null ? undefined : value;
}

export function formatSpaces(json: string) {
  let insideQuotes = false;
  let newString = '';
  // eslint-disable-next-line no-restricted-syntax
  for (const char of json) {
    if (char === '"' && newString.endsWith('\\') === false) {
      insideQuotes = !insideQuotes;
    }
    if (insideQuotes) {
      newString += char;
    } else {
      // eslint-disable-next-line no-nested-ternary
      newString += char === ':' ? ': ' : char === ',' ? ', ' : char;
    }
  }
  return newString;
}

export default function computeHintedClassHash(compiledContract: LegacyCompiledContract) {
  const { abi, program } = compiledContract;
  const contractClass = { abi, program };
  const serializedJson = formatSpaces(stringify(contractClass, nullSkipReplacer));

  return addHexPrefix(starkCurve.keccak(utf8ToArray(serializedJson)).toString(16));
}

// Computes the class hash of a given contract class
export function computeLegacyContractClassHash(contract: LegacyCompiledContract | string) {
  const compiledContract =
    typeof contract === 'string' ? (parse(contract) as LegacyCompiledContract) : contract;

  const apiVersion = toHex(API_VERSION);

  const externalEntryPointsHash = computeHashOnElements(
    compiledContract.entry_points_by_type.EXTERNAL.flatMap((e) => [e.selector, e.offset])
  );

  const l1HandlerEntryPointsHash = computeHashOnElements(
    compiledContract.entry_points_by_type.L1_HANDLER.flatMap((e) => [e.selector, e.offset])
  );

  const constructorEntryPointHash = computeHashOnElements(
    compiledContract.entry_points_by_type.CONSTRUCTOR.flatMap((e) => [e.selector, e.offset])
  );

  const builtinsHash = computeHashOnElements(
    compiledContract.program.builtins.map((s) => encodeShortString(s))
  );

  const hintedClassHash = computeHintedClassHash(compiledContract);

  const dataHash = computeHashOnElements(compiledContract.program.data);

  return computeHashOnElements([
    apiVersion,
    externalEntryPointsHash,
    l1HandlerEntryPointsHash,
    constructorEntryPointHash,
    builtinsHash,
    hintedClassHash,
    dataHash,
  ]);
}

// Cairo1 below
function hashBuiltins(builtins: Builtins) {
  return poseidonHashMany(
    builtins.flatMap((it: any) => {
      return BigInt(encodeShortString(it));
    })
  );
}

function hashEntryPoint(data: ContractEntryPointFields[]) {
  const base = data.flatMap((it: any) => {
    return [BigInt(it.selector), BigInt(it.offset), hashBuiltins(it.builtins)];
  });
  return poseidonHashMany(base);
}

export function computeCompiledClassHash(casm: CompiledSieraCasm) {
  const COMPILED_CLASS_VERSION = 'COMPILED_CLASS_V1';

  // Hash compiled class version
  const compiledClassVersion = BigInt(encodeShortString(COMPILED_CLASS_VERSION));

  // Hash external entry points.
  const externalEntryPointsHash = hashEntryPoint(casm.entry_points_by_type.EXTERNAL);

  // Hash L1 handler entry points.
  const l1Handlers = hashEntryPoint(casm.entry_points_by_type.L1_HANDLER);

  // Hash constructor entry points.
  const constructor = hashEntryPoint(casm.entry_points_by_type.CONSTRUCTOR);

  // Hash bytecode.
  const bytecode = poseidonHashMany(casm.bytecode.map((it: string) => BigInt(it)));

  return toHex(
    poseidonHashMany([
      compiledClassVersion,
      externalEntryPointsHash,
      l1Handlers,
      constructor,
      bytecode,
    ])
  );
}

function hashEntryPointSiera(data: SieraContractEntryPointFields[]) {
  const base = data.flatMap((it: any) => {
    return [BigInt(it.selector), BigInt(it.function_idx)];
  });
  return poseidonHashMany(base);
}

function hashAbi(siera: CompiledSiera) {
  const indentString = formatSpaces(stringify(siera.abi, null));
  return BigInt(addHexPrefix(starkCurve.keccak(utf8ToArray(indentString)).toString(16)));
}

export function computeSieraContractClassHash(siera: CompiledSiera) {
  const CONTRACT_CLASS_VERSION = 'CONTRACT_CLASS_V0.1.0';

  // Hash class version
  const compiledClassVersion = BigInt(encodeShortString(CONTRACT_CLASS_VERSION));

  // Hash external entry points.
  const externalEntryPointsHash = hashEntryPointSiera(siera.entry_points_by_type.EXTERNAL);

  // Hash L1 handler entry points.
  const l1Handlers = hashEntryPointSiera(siera.entry_points_by_type.L1_HANDLER);

  // Hash constructor entry points.
  const constructor = hashEntryPointSiera(siera.entry_points_by_type.CONSTRUCTOR);

  // Hash abi_hash.
  const abiHash = hashAbi(siera);

  // Hash Sierra program.
  const sieraProgram = poseidonHashMany(siera.sierra_program.map((it: string) => BigInt(it)));

  return toHex(
    poseidonHashMany([
      compiledClassVersion,
      externalEntryPointsHash,
      l1Handlers,
      constructor,
      abiHash,
      sieraProgram,
    ])
  );
}

/**
 * Compute ClassHash (siera or legacy) based on provided contract
 * @param contract CompiledContract | CompiledSiera | string
 * @returns HexString ClassHash
 */
export function computeContractClassHash(contract: CompiledContract | string) {
  const compiledContract = typeof contract === 'string' ? parse(contract) : contract;

  if ('sierra_program' in compiledContract) {
    return computeSieraContractClassHash(compiledContract as CompiledSiera);
  }

  return computeLegacyContractClassHash(compiledContract as LegacyCompiledContract);
}<|MERGE_RESOLUTION|>--- conflicted
+++ resolved
@@ -1,13 +1,6 @@
-import { sort } from 'json-keys-sort';
 /* eslint-disable no-param-reassign */
 /* eslint-disable import/extensions */
-<<<<<<< HEAD
-import { keccak256 } from 'ethereum-cryptography/keccak.js';
-import { hexToBytes } from 'ethereum-cryptography/utils.js';
-import { poseidonHashMany } from 'micro-starknet';
-=======
 import { keccak, poseidonHashMany } from 'micro-starknet';
->>>>>>> ef63e5d2
 
 import { API_VERSION, MASK_250, StarknetChainId, TransactionHashPrefix } from '../constants';
 import {
