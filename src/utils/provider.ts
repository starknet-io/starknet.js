import { NetworkName, RPC_NODES } from '../constants';
import {
  BigNumberish,
  BlockIdentifier,
  BlockTag,
  CompiledContract,
  CompiledSierra,
  ContractClass,
  GetBlockResponse,
  InvocationsDetailsWithNonce,
  LegacyContractClass,
  PendingBlock,
  PendingStateUpdate,
  SierraContractClass,
  StateUpdateResponse,
  V3TransactionDetails,
} from '../types';
import { ETransactionVersion } from '../types/api';
import { isSierra } from './contract';
import { formatSpaces } from './hash';
import { parse, stringify } from './json';
import { isBigInt, isHex, isNumber, toHex } from './num';
import { compressProgram } from './stark';
<<<<<<< HEAD
import type { GetTransactionReceiptResponse } from './transactionReceipt';
=======
import { isString } from './shortString';
>>>>>>> 6235080f

/**
 * Helper - Async Sleep for 'delay' time
 */
export function wait(delay: number) {
  return new Promise((res) => {
    setTimeout(res, delay);
  });
}

/**
 * Create Sierra Contract Class from a given Compiled Sierra
 *
 * CompiledSierra -> SierraContractClass
 */
export function createSierraContractClass(contract: CompiledSierra): SierraContractClass {
  const result = { ...contract } as any;
  delete result.sierra_program_debug_info;
  result.abi = formatSpaces(stringify(contract.abi));
  result.sierra_program = formatSpaces(stringify(contract.sierra_program));
  result.sierra_program = compressProgram(result.sierra_program);
  return result;
}

/**
 * Create Contract Class from a given CompiledContract or string
 *
 * (CompiledContract or string) -> ContractClass
 */
export function parseContract(contract: CompiledContract | string): ContractClass {
  const parsedContract = isString(contract) ? (parse(contract) as CompiledContract) : contract;

  if (!isSierra(contract)) {
    return {
      ...parsedContract,
      ...('program' in parsedContract && { program: compressProgram(parsedContract.program) }),
    } as LegacyContractClass;
  }

  return createSierraContractClass(parsedContract as CompiledSierra);
}

/**
 * Return randomly select available public node
 * @param networkName NetworkName
 * @param mute mute public node warning
 * @returns default node url
 */
export const getDefaultNodeUrl = (networkName?: NetworkName, mute: boolean = false): string => {
  if (!mute)
    // eslint-disable-next-line no-console
    console.warn('Using default public node url, please provide nodeUrl in provider options!');
  const nodes = RPC_NODES[networkName ?? NetworkName.SN_GOERLI]; // TODO: when goerli deprecated switch default to sepolia
  const randIdx = Math.floor(Math.random() * nodes.length);
  return nodes[randIdx];
};

/**
 * [Reference](https://github.com/starkware-libs/cairo-lang/blob/fc97bdd8322a7df043c87c371634b26c15ed6cee/src/starkware/starknet/services/api/feeder_gateway/feeder_gateway_client.py#L148-L153)
 */
export function formatHash(hashValue: BigNumberish): string {
  if (isString(hashValue)) return hashValue;
  return toHex(hashValue);
}

/**
 * [Reference](https://github.com/starkware-libs/cairo-lang/blob/fc97bdd8322a7df043c87c371634b26c15ed6cee/src/starkware/starknet/services/api/feeder_gateway/feeder_gateway_client.py#L156-L161)
 */
export function txIdentifier(txHash?: BigNumberish, txId?: BigNumberish): string {
  if (!txHash) {
    return `transactionId=${JSON.stringify(txId)}`;
  }
  const hashString = formatHash(txHash);

  return `transactionHash=${hashString}`;
}

export const validBlockTags = Object.values(BlockTag);

export class Block {
  hash: BlockIdentifier = null;

  number: BlockIdentifier = null;

  tag: BlockIdentifier = null;

  private setIdentifier(__identifier: BlockIdentifier) {
    if (isString(__identifier)) {
      if (isHex(__identifier)) {
        this.hash = __identifier;
      } else if (validBlockTags.includes(__identifier as BlockTag)) {
        this.tag = __identifier;
      }
    } else if (isBigInt(__identifier)) {
      this.hash = toHex(__identifier);
    } else if (isNumber(__identifier)) {
      this.number = __identifier;
    } else {
      this.tag = BlockTag.pending;
    }
  }

  constructor(_identifier: BlockIdentifier) {
    this.setIdentifier(_identifier);
  }

  // TODO: fix any
  get queryIdentifier(): any {
    if (this.number !== null) {
      return `blockNumber=${this.number}`;
    }

    if (this.hash !== null) {
      return `blockHash=${this.hash}`;
    }

    return `blockNumber=${this.tag}`;
  }

  // TODO: fix any
  get identifier(): any {
    if (this.number !== null) {
      return { block_number: this.number };
    }

    if (this.hash !== null) {
      return { block_hash: this.hash };
    }

    return this.tag;
  }

  set identifier(_identifier: BlockIdentifier) {
    this.setIdentifier(_identifier);
  }

  valueOf = () => this.number;

  toString = () => this.hash;

  /*   get sequencerIdentifier(): SequencerIdentifier {
    return this.hash !== null
      ? { blockHash: this.hash as string }
      : { blockNumber: (this.number ?? this.tag) as BlockNumber };
  } */
}

export function isV3Tx(details: InvocationsDetailsWithNonce): details is V3TransactionDetails {
  const version = details.version ? toHex(details.version) : ETransactionVersion.V3;
  return version === ETransactionVersion.V3 || version === ETransactionVersion.F3;
}

export function isVersion(version: '0.5' | '0.6' | '0.7', response: string) {
  const [majorS, minorS] = version.split('.');
  const [majorR, minorR] = response.split('.');

  return majorS === majorR && minorS === minorR;
}

/**
 * Guard Pending Block
 */
export function isPendingBlock(response: GetBlockResponse): response is PendingBlock {
  return response.status === 'PENDING';
}

/**
 * Guard Pending Transaction
 */
export function isPendingTransaction(response: GetTransactionReceiptResponse): boolean {
  return !('block_hash' in response);
}

/**
 * Guard Pending State Update
 * ex. if(isPendingStateUpdate(stateUpdate)) throw Error('Update must be final')
 */
export function isPendingStateUpdate(
  response: StateUpdateResponse
): response is PendingStateUpdate {
  return !('block_hash' in response);
}<|MERGE_RESOLUTION|>--- conflicted
+++ resolved
@@ -21,11 +21,8 @@
 import { parse, stringify } from './json';
 import { isBigInt, isHex, isNumber, toHex } from './num';
 import { compressProgram } from './stark';
-<<<<<<< HEAD
 import type { GetTransactionReceiptResponse } from './transactionReceipt';
-=======
 import { isString } from './shortString';
->>>>>>> 6235080f
 
 /**
  * Helper - Async Sleep for 'delay' time
