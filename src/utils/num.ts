--- conflicted
+++ resolved
@@ -5,11 +5,7 @@
 import { BigNumberish } from '../types';
 import assert from './assert';
 import { addHexPrefix, buf2hex, removeHexPrefix } from './encode';
-<<<<<<< HEAD
-=======
-import { MASK_31 } from '../constants';
-import { isNumber, isBigInt, isString } from './typed';
->>>>>>> 47e52cf3
+import { isBigInt, isNumber, isString } from './typed';
 
 /** @deprecated prefer importing from 'types' over 'num' */
 export type { BigNumberish };
