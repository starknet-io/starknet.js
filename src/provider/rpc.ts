--- conflicted
+++ resolved
@@ -54,12 +54,8 @@
   L1_HANDLER_TXN,
   TransactionWithHash,
 } from './types/spec.type';
-<<<<<<< HEAD
-import { verifyMessageInStarknet } from '../utils/modules/verifyMessageInStarknet';
-import { getGasPrices } from '../utils/modules';
-=======
 import { verifyMessageInStarknet } from './modules/verifyMessageInStarknet';
->>>>>>> d0f323a4
+import { getGasPrices } from './modules';
 
 export class RpcProvider implements ProviderInterface {
   public responseParser: RPCResponseParser;
