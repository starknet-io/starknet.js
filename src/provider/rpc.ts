import type { SPEC } from 'starknet-types-07';
import { bytesToHex } from '@noble/curves/abstract/utils';
import { keccak_256 } from '@noble/hashes/sha3';
import { ProviderInterface } from './interface';
import { LibraryError } from './errors';
import { RPC06, RPC07, RpcChannel } from '../channel';
import {
  AccountInvocations,
  BigNumberish,
  Block,
  BlockIdentifier,
  BlockTag,
  Call,
  ContractClassResponse,
  ContractVersion,
  DeclareContractTransaction,
  DeployAccountContractTransaction,
  GetBlockResponse,
  GetTxReceiptResponseWithoutHelper,
  Invocation,
  InvocationsDetailsWithNonce,
  PendingBlock,
  PendingStateUpdate,
  RPC,
  RpcProviderOptions,
  StateUpdate,
  StateUpdateResponse,
  TransactionType,
  getContractVersionOptions,
  getEstimateFeeBulkOptions,
  getSimulateTransactionOptions,
  waitForTransactionOptions,
} from '../types';
import { getAbiContractVersion } from '../utils/calldata/cairo';
import { isSierra } from '../utils/contract';
import { RPCResponseParser } from '../utils/responseParser/rpc';
import { GetTransactionReceiptResponse, ReceiptTx } from '../utils/transactionReceipt';
<<<<<<< HEAD
import type { TransactionWithHash } from '../types/provider/spec';
import assert from '../utils/assert';
import { hexToBytes, toHex } from '../utils/num';
import { addHexPrefix, removeHexPrefix } from '../utils/encode';
=======
import { wait } from '../utils/provider';
import { toHex } from '../utils/num';
>>>>>>> 57e4e17f
import { LibraryError } from './errors';
import { ProviderInterface } from './interface';

export class RpcProvider implements ProviderInterface {
  private responseParser: RPCResponseParser;

  public channel: RPC07.RpcChannel | RPC06.RpcChannel;

  constructor(optionsOrProvider?: RpcProviderOptions | ProviderInterface | RpcProvider) {
    if (optionsOrProvider && 'channel' in optionsOrProvider) {
      this.channel = optionsOrProvider.channel;
      this.responseParser = (optionsOrProvider as any).responseParser;
    } else {
      this.channel = new RpcChannel({ ...optionsOrProvider, waitMode: false });
      this.responseParser = new RPCResponseParser(optionsOrProvider?.feeMarginPercentage);
    }
  }

  public fetch(method: string, params?: object, id: string | number = 0) {
    return this.channel.fetch(method, params, id);
  }

  public async getChainId() {
    return this.channel.getChainId();
  }

  public async getSpecVersion() {
    return this.channel.getSpecVersion();
  }

  public async getNonceForAddress(
    contractAddress: BigNumberish,
    blockIdentifier?: BlockIdentifier
  ) {
    return this.channel.getNonceForAddress(contractAddress, blockIdentifier);
  }

  public async getBlock(): Promise<PendingBlock>;
  public async getBlock(blockIdentifier: 'pending'): Promise<PendingBlock>;
  public async getBlock(blockIdentifier: 'latest'): Promise<Block>;
  public async getBlock(blockIdentifier?: BlockIdentifier): Promise<GetBlockResponse>;
  public async getBlock(blockIdentifier?: BlockIdentifier) {
    return this.channel
      .getBlockWithTxHashes(blockIdentifier)
      .then(this.responseParser.parseGetBlockResponse);
  }

  /**
   * Get the most recent accepted block hash and number
   */
  public async getBlockLatestAccepted() {
    return this.channel.getBlockLatestAccepted();
  }

  /**
   * Get the most recent accepted block number
   * redundant use getBlockLatestAccepted();
   * @returns Number of the latest block
   */
  public async getBlockNumber() {
    return this.channel.getBlockNumber();
  }

  public async getBlockWithTxHashes(blockIdentifier?: BlockIdentifier) {
    return this.channel.getBlockWithTxHashes(blockIdentifier);
  }

  public async getBlockWithTxs(blockIdentifier?: BlockIdentifier) {
    return this.channel.getBlockWithTxs(blockIdentifier);
  }

  /**
   * Pause the execution of the script until a specified block is created.
   * @param {BlockIdentifier} blockIdentifier bloc number (BigNumberisk) or 'pending' or 'latest'.
   * Use of 'latest" or of a block already created will generate no pause.
   * @param {number} [retryInterval] number of milliseconds between 2 requests to the node
   * @example
   * ```typescript
   * await myProvider.waitForBlock();
   * // wait the creation of the pending block
   * ```
   */
  public async waitForBlock(
    blockIdentifier: BlockIdentifier = 'pending',
    retryInterval: number = 5000
  ) {
    if (blockIdentifier === BlockTag.latest) return;
    const currentBlock = await this.getBlockNumber();
    const targetBlock =
      blockIdentifier === BlockTag.pending
        ? currentBlock + 1
        : Number(toHex(blockIdentifier as BigNumberish));
    if (targetBlock <= currentBlock) return;
    const { retries } = this.channel;
    let retriesCount = retries;
    let isTargetBlock: boolean = false;
    while (!isTargetBlock) {
      // eslint-disable-next-line no-await-in-loop
      const currBlock = await this.getBlockNumber();
      if (currBlock === targetBlock) {
        isTargetBlock = true;
      } else {
        // eslint-disable-next-line no-await-in-loop
        await wait(retryInterval);
      }
      retriesCount -= 1;
      if (retriesCount <= 0) {
        throw new Error(`waitForBlock() timed-out after ${retries} tries.`);
      }
    }
  }

  public async getL1GasPrice(blockIdentifier?: BlockIdentifier) {
    return this.channel
      .getBlockWithTxHashes(blockIdentifier)
      .then(this.responseParser.parseL1GasPriceResponse);
  }

  public async getL1MessageHash(l2TxHash: BigNumberish) {
    const transaction = (await this.channel.getTransactionByHash(l2TxHash)) as TransactionWithHash;
    assert(transaction.type === 'L1_HANDLER', 'This L2 transaction is not a L1 message.');
    const { calldata, contract_address, entry_point_selector, nonce } =
      transaction as SPEC.L1_HANDLER_TXN;
    const params = [
      calldata[0],
      contract_address,
      nonce,
      entry_point_selector,
      calldata.length - 1,
      ...calldata.slice(1),
    ];
    const myEncode = addHexPrefix(
      params.reduce(
        (res: string, par: BigNumberish) => res + removeHexPrefix(toHex(par)).padStart(64, '0'),
        ''
      )
    );
    return addHexPrefix(bytesToHex(keccak_256(hexToBytes(myEncode))));
  }

  public async getBlockWithReceipts(blockIdentifier?: BlockIdentifier) {
    if (this.channel instanceof RPC06.RpcChannel)
      throw new LibraryError('Unsupported method for RPC version');

    return this.channel.getBlockWithReceipts(blockIdentifier);
  }

  public getStateUpdate = this.getBlockStateUpdate;

  public async getBlockStateUpdate(): Promise<PendingStateUpdate>;
  public async getBlockStateUpdate(blockIdentifier: 'pending'): Promise<PendingStateUpdate>;
  public async getBlockStateUpdate(blockIdentifier: 'latest'): Promise<StateUpdate>;
  public async getBlockStateUpdate(blockIdentifier?: BlockIdentifier): Promise<StateUpdateResponse>;
  public async getBlockStateUpdate(blockIdentifier?: BlockIdentifier) {
    return this.channel.getBlockStateUpdate(blockIdentifier);
  }

  public async getBlockTransactionsTraces(blockIdentifier?: BlockIdentifier) {
    return this.channel.getBlockTransactionsTraces(blockIdentifier);
  }

  public async getBlockTransactionCount(blockIdentifier?: BlockIdentifier) {
    return this.channel.getBlockTransactionCount(blockIdentifier);
  }

  /**
   * Return transactions from pending block
   * @deprecated Instead use getBlock(BlockTag.pending); (will be removed in next minor version)
   * Utility method, same result can be achieved using getBlockWithTxHashes(BlockTag.pending);
   */
  public async getPendingTransactions() {
    const { transactions } = await this.getBlockWithTxHashes(BlockTag.pending).then(
      this.responseParser.parseGetBlockResponse
    );
    return Promise.all(transactions.map((it: any) => this.getTransactionByHash(it)));
  }

  public async getTransaction(txHash: BigNumberish) {
    return this.channel.getTransactionByHash(txHash);
  }

  public async getTransactionByHash(txHash: BigNumberish) {
    return this.channel.getTransactionByHash(txHash);
  }

  public async getTransactionByBlockIdAndIndex(blockIdentifier: BlockIdentifier, index: number) {
    return this.channel.getTransactionByBlockIdAndIndex(blockIdentifier, index);
  }

  public async getTransactionReceipt(txHash: BigNumberish): Promise<GetTransactionReceiptResponse> {
    const txReceiptWoHelper = await this.channel.getTransactionReceipt(txHash);
    const txReceiptWoHelperModified: GetTxReceiptResponseWithoutHelper =
      this.responseParser.parseTransactionReceipt(txReceiptWoHelper);
    return new ReceiptTx(txReceiptWoHelperModified) as GetTransactionReceiptResponse;
  }

  public async getTransactionTrace(txHash: BigNumberish) {
    return this.channel.getTransactionTrace(txHash);
  }

  /**
   * Get the status of a transaction
   */
  public async getTransactionStatus(transactionHash: BigNumberish) {
    return this.channel.getTransactionStatus(transactionHash);
  }

  /**
   * @param invocations AccountInvocations
   * @param simulateTransactionOptions blockIdentifier and flags to skip validation and fee charge<br/>
   * - blockIdentifier<br/>
   * - skipValidate (default false)<br/>
   * - skipFeeCharge (default true)<br/>
   */
  public async getSimulateTransaction(
    invocations: AccountInvocations,
    options?: getSimulateTransactionOptions
  ) {
    // can't be named simulateTransaction because of argument conflict with account
    return this.channel
      .simulateTransaction(invocations, options)
      .then((r) => this.responseParser.parseSimulateTransactionResponse(r));
  }

  public async waitForTransaction(
    txHash: BigNumberish,
    options?: waitForTransactionOptions
  ): Promise<GetTransactionReceiptResponse> {
    const receiptWoHelper = (await this.channel.waitForTransaction(
      txHash,
      options
    )) as GetTxReceiptResponseWithoutHelper;
    return new ReceiptTx(receiptWoHelper) as GetTransactionReceiptResponse;
  }

  public async getStorageAt(
    contractAddress: BigNumberish,
    key: BigNumberish,
    blockIdentifier?: BlockIdentifier
  ) {
    return this.channel.getStorageAt(contractAddress, key, blockIdentifier);
  }

  public async getClassHashAt(contractAddress: BigNumberish, blockIdentifier?: BlockIdentifier) {
    return this.channel.getClassHashAt(contractAddress, blockIdentifier);
  }

  public async getClassByHash(classHash: BigNumberish) {
    return this.getClass(classHash);
  }

  public async getClass(classHash: BigNumberish, blockIdentifier?: BlockIdentifier) {
    return this.channel
      .getClass(classHash, blockIdentifier)
      .then(this.responseParser.parseContractClassResponse);
  }

  public async getClassAt(contractAddress: BigNumberish, blockIdentifier?: BlockIdentifier) {
    return this.channel
      .getClassAt(contractAddress, blockIdentifier)
      .then(this.responseParser.parseContractClassResponse);
  }

  public async getContractVersion(
    contractAddress: BigNumberish,
    classHash?: undefined,
    options?: getContractVersionOptions
  ): Promise<ContractVersion>;
  public async getContractVersion(
    contractAddress: undefined,
    classHash: BigNumberish,
    options?: getContractVersionOptions
  ): Promise<ContractVersion>;

  public async getContractVersion(
    contractAddress?: BigNumberish,
    classHash?: BigNumberish,
    {
      blockIdentifier = this.channel.blockIdentifier,
      compiler = true,
    }: getContractVersionOptions = {}
  ): Promise<ContractVersion> {
    let contractClass: ContractClassResponse;
    if (contractAddress) {
      contractClass = await this.getClassAt(contractAddress, blockIdentifier);
    } else if (classHash) {
      contractClass = await this.getClass(classHash, blockIdentifier);
    } else {
      throw Error('getContractVersion require contractAddress or classHash');
    }

    if (isSierra(contractClass)) {
      if (compiler) {
        const abiTest = getAbiContractVersion(contractClass.abi);
        return { cairo: '1', compiler: abiTest.compiler };
      }
      return { cairo: '1', compiler: undefined };
    }
    return { cairo: '0', compiler: '0' };
  }

  /**
   * @deprecated use get*type*EstimateFee (will be refactored based on type after sequencer deprecation)
   */
  public async getEstimateFee(
    invocation: Invocation,
    invocationDetails: InvocationsDetailsWithNonce,
    blockIdentifier?: BlockIdentifier,
    skipValidate?: boolean
  ) {
    return this.getInvokeEstimateFee(invocation, invocationDetails, blockIdentifier, skipValidate);
  }

  public async getInvokeEstimateFee(
    invocation: Invocation,
    invocationDetails: InvocationsDetailsWithNonce,
    blockIdentifier?: BlockIdentifier,
    skipValidate?: boolean
  ) {
    return this.channel
      .getEstimateFee(
        [
          {
            type: TransactionType.INVOKE,
            ...invocation,
            ...invocationDetails,
          },
        ],
        { blockIdentifier, skipValidate }
      )
      .then((r) => this.responseParser.parseFeeEstimateResponse(r));
  }

  public async getDeclareEstimateFee(
    invocation: DeclareContractTransaction,
    details: InvocationsDetailsWithNonce,
    blockIdentifier?: BlockIdentifier,
    skipValidate?: boolean
  ) {
    return this.channel
      .getEstimateFee(
        [
          {
            type: TransactionType.DECLARE,
            ...invocation,
            ...details,
          },
        ],
        { blockIdentifier, skipValidate }
      )
      .then((r) => this.responseParser.parseFeeEstimateResponse(r));
  }

  public async getDeployAccountEstimateFee(
    invocation: DeployAccountContractTransaction,
    details: InvocationsDetailsWithNonce,
    blockIdentifier?: BlockIdentifier,
    skipValidate?: boolean
  ) {
    return this.channel
      .getEstimateFee(
        [
          {
            type: TransactionType.DEPLOY_ACCOUNT,
            ...invocation,
            ...details,
          },
        ],
        { blockIdentifier, skipValidate }
      )
      .then((r) => this.responseParser.parseFeeEstimateResponse(r));
  }

  public async getEstimateFeeBulk(
    invocations: AccountInvocations,
    options: getEstimateFeeBulkOptions
  ) {
    return this.channel
      .getEstimateFee(invocations, options)
      .then((r) => this.responseParser.parseFeeEstimateBulkResponse(r));
  }

  public async invokeFunction(
    functionInvocation: Invocation,
    details: InvocationsDetailsWithNonce
  ) {
    return this.channel.invoke(functionInvocation, details) as Promise<RPC.InvokedTransaction>;
  }

  public async declareContract(
    transaction: DeclareContractTransaction,
    details: InvocationsDetailsWithNonce
  ) {
    return this.channel.declare(transaction, details) as Promise<RPC.DeclaredTransaction>;
  }

  public async deployAccountContract(
    transaction: DeployAccountContractTransaction,
    details: InvocationsDetailsWithNonce
  ) {
    return this.channel.deployAccount(
      transaction,
      details
    ) as Promise<RPC.DeployedAccountTransaction>;
  }

  public async callContract(call: Call, blockIdentifier?: BlockIdentifier) {
    return this.channel.callContract(call, blockIdentifier);
  }

  /**
   * NEW: Estimate the fee for a message from L1
   * @param message Message From L1
   */
  public async estimateMessageFee(message: RPC.L1Message, blockIdentifier?: BlockIdentifier) {
    return this.channel.estimateMessageFee(message, blockIdentifier);
  }

  /**
   * Returns an object about the sync status, or false if the node is not synching
   * @returns Object with the stats data
   */
  public async getSyncingStats() {
    return this.channel.getSyncingStats();
  }

  /**
   * Returns all events matching the given filter
   * @returns events and the pagination of the events
   */
  public async getEvents(eventFilter: RPC.EventFilter) {
    return this.channel.getEvents(eventFilter);
  }
}<|MERGE_RESOLUTION|>--- conflicted
+++ resolved
@@ -35,15 +35,11 @@
 import { isSierra } from '../utils/contract';
 import { RPCResponseParser } from '../utils/responseParser/rpc';
 import { GetTransactionReceiptResponse, ReceiptTx } from '../utils/transactionReceipt';
-<<<<<<< HEAD
 import type { TransactionWithHash } from '../types/provider/spec';
 import assert from '../utils/assert';
 import { hexToBytes, toHex } from '../utils/num';
 import { addHexPrefix, removeHexPrefix } from '../utils/encode';
-=======
 import { wait } from '../utils/provider';
-import { toHex } from '../utils/num';
->>>>>>> 57e4e17f
 import { LibraryError } from './errors';
 import { ProviderInterface } from './interface';
 
