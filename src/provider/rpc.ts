--- conflicted
+++ resolved
@@ -1,13 +1,9 @@
-<<<<<<< HEAD
 import type { SPEC } from 'starknet-types-07';
 import { bytesToHex } from '@noble/curves/abstract/utils';
 import { keccak_256 } from '@noble/hashes/sha3';
 import { ProviderInterface } from './interface';
 import { LibraryError } from './errors';
-import { RpcChannel, RPC06, RPC07 } from '../channel';
-=======
 import { RPC06, RPC07, RpcChannel } from '../channel';
->>>>>>> cfcf93bf
 import {
   AccountInvocations,
   BigNumberish,
@@ -38,17 +34,13 @@
 import { getAbiContractVersion } from '../utils/calldata/cairo';
 import { isSierra } from '../utils/contract';
 import { RPCResponseParser } from '../utils/responseParser/rpc';
-<<<<<<< HEAD
-import { ReceiptTx, GetTransactionReceiptResponse } from '../utils/transactionReceipt';
+import { GetTransactionReceiptResponse, ReceiptTx } from '../utils/transactionReceipt';
 import type { TransactionWithHash } from '../types/provider/spec';
 import assert from '../utils/assert';
 import { hexToBytes, toHex } from '../utils/num';
 import { addHexPrefix, removeHexPrefix } from '../utils/encode';
-=======
-import { GetTransactionReceiptResponse, ReceiptTx } from '../utils/transactionReceipt';
 import { LibraryError } from './errors';
 import { ProviderInterface } from './interface';
->>>>>>> cfcf93bf
 
 export class RpcProvider implements ProviderInterface {
   private responseParser: RPCResponseParser;
