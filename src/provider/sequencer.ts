import urljoin from 'url-join';

import { StarknetChainId } from '../constants';
import {
  Call,
  CallContractResponse,
  CallL1Handler,
  ContractClass,
  DeclareContractResponse,
  DeclareContractTransaction,
  DeployAccountContractTransaction,
  DeployContractResponse,
  EstimateFeeResponse,
  EstimateFeeResponseBulk,
  GetBlockResponse,
  GetContractAddressesResponse,
  GetTransactionReceiptResponse,
  GetTransactionResponse,
  GetTransactionStatusResponse,
  Invocation,
  InvocationBulk,
  InvocationsDetailsWithNonce,
  InvokeFunctionResponse,
  Sequencer,
  StateUpdateResponse,
  TransactionSimulationResponse,
  TransactionTraceResponse,
} from '../types';
import fetch from '../utils/fetchPonyfill';
import { getSelector, getSelectorFromName } from '../utils/hash';
import { parse, parseAlwaysAsBig, stringify } from '../utils/json';
import {
  BigNumberish,
  bigNumberishArrayToDecimalStringArray,
  getDecimalString,
  getHexString,
  getHexStringArray,
  toBN,
  toHex,
} from '../utils/number';
import { parseContract, wait } from '../utils/provider';
import { SequencerAPIResponseParser } from '../utils/responseParser/sequencer';
import { randomAddress } from '../utils/stark';
import { buildUrl } from '../utils/url';
import { GatewayError, HttpError, LibraryError } from './errors';
import { ProviderInterface } from './interface';
import { Block, BlockIdentifier } from './utils';

type NetworkName = 'mainnet-alpha' | 'goerli-alpha' | 'goerli-alpha-2';

export type SequencerProviderOptions = {
  headers?: object;
  blockIdentifier?: BlockIdentifier;
} & (
  | {
      network: NetworkName | StarknetChainId;
      chainId?: StarknetChainId;
    }
  | {
      baseUrl: string;
      feederGatewayUrl?: string;
      gatewayUrl?: string;
      chainId?: StarknetChainId;
    }
);

function isEmptyQueryObject(obj?: Record<any, any>): obj is undefined {
  return (
    obj === undefined ||
    Object.keys(obj).length === 0 ||
    (Object.keys(obj).length === 1 &&
      Object.entries(obj).every(([k, v]) => k === 'blockIdentifier' && v === null))
  );
}

const defaultOptions = {
  network: 'goerli-alpha-2' as NetworkName,
  blockIdentifier: 'pending',
};

export class SequencerProvider implements ProviderInterface {
  public baseUrl: string;

  public feederGatewayUrl: string;

  public gatewayUrl: string;

  public chainId: StarknetChainId;

  public headers: object | undefined;

  private responseParser = new SequencerAPIResponseParser();

  private blockIdentifier: BlockIdentifier;

  constructor(optionsOrProvider: SequencerProviderOptions = defaultOptions) {
    if ('network' in optionsOrProvider) {
      this.baseUrl = SequencerProvider.getNetworkFromName(optionsOrProvider.network);
      this.feederGatewayUrl = buildUrl(this.baseUrl, 'feeder_gateway');
      this.gatewayUrl = buildUrl(this.baseUrl, 'gateway');
    } else {
      this.baseUrl = optionsOrProvider.baseUrl;
      this.feederGatewayUrl = buildUrl(
        this.baseUrl,
        'feeder_gateway',
        optionsOrProvider.feederGatewayUrl
      );
      this.gatewayUrl = buildUrl(this.baseUrl, 'gateway', optionsOrProvider.gatewayUrl);
    }
    this.chainId =
      optionsOrProvider?.chainId ?? SequencerProvider.getChainIdFromBaseUrl(this.baseUrl);
    this.headers = optionsOrProvider.headers;
    this.blockIdentifier = optionsOrProvider?.blockIdentifier || defaultOptions.blockIdentifier;
  }

  protected static getNetworkFromName(name: NetworkName | StarknetChainId) {
    switch (name) {
      case 'mainnet-alpha' || StarknetChainId.MAINNET:
        return 'https://alpha-mainnet.starknet.io';
      case 'goerli-alpha' || StarknetChainId.TESTNET:
        return 'https://alpha4.starknet.io';
      case 'goerli-alpha-2' || StarknetChainId.TESTNET2:
        return 'https://alpha4-2.starknet.io';
      default:
        return 'https://alpha4.starknet.io';
    }
  }

  protected static getChainIdFromBaseUrl(baseUrl: string): StarknetChainId {
    try {
      const url = new URL(baseUrl);
      if (url.host.includes('mainnet.starknet.io')) {
        return StarknetChainId.MAINNET;
      }
      if (url.host.includes('alpha4-2.starknet.io')) {
        return StarknetChainId.TESTNET2;
      }
    } catch {
      // eslint-disable-next-line no-console
      console.error(`Could not parse baseUrl: ${baseUrl}`);
    }
    return StarknetChainId.TESTNET;
  }

  private getFetchUrl(endpoint: keyof Sequencer.Endpoints) {
    const gatewayUrlEndpoints = ['add_transaction'];

    return gatewayUrlEndpoints.includes(endpoint) ? this.gatewayUrl : this.feederGatewayUrl;
  }

  private getFetchMethod(endpoint: keyof Sequencer.Endpoints) {
    const postMethodEndpoints = [
      'add_transaction',
      'call_contract',
      'estimate_fee',
      'estimate_message_fee',
      'estimate_fee_bulk',
      'simulate_transaction',
    ];

    return postMethodEndpoints.includes(endpoint) ? 'POST' : 'GET';
  }

  private getQueryString(query?: Record<string, any>): string {
    if (isEmptyQueryObject(query)) {
      return '';
    }
    const queryString = Object.entries(query)
      .map(([key, value]) => {
        if (key === 'blockIdentifier') {
          const block = new Block(value);
          return `${block.queryIdentifier}`;
        }
        return `${key}=${value}`;
      })
      .join('&');

    return `?${queryString}`;
  }

  private getHeaders(method: 'POST' | 'GET'): object | undefined {
    if (method === 'POST') {
      return {
        'Content-Type': 'application/json',
        ...this.headers,
      };
    }
    return this.headers;
  }

  // typesafe fetch
  protected async fetchEndpoint<T extends keyof Sequencer.Endpoints>(
    endpoint: T,
    // typescript type magic to create a nice fitting function interface
    ...[query, request]: Sequencer.Endpoints[T]['QUERY'] extends never
      ? Sequencer.Endpoints[T]['REQUEST'] extends never
        ? [] // when no query and no request is needed, we can omit the query and request parameters
        : [undefined, Sequencer.Endpoints[T]['REQUEST']]
      : Sequencer.Endpoints[T]['REQUEST'] extends never
      ? [Sequencer.Endpoints[T]['QUERY']] // when no request is needed, we can omit the request parameter
      : [Sequencer.Endpoints[T]['QUERY'], Sequencer.Endpoints[T]['REQUEST']] // when both query and request are needed, we cant omit anything
  ): Promise<Sequencer.Endpoints[T]['RESPONSE']> {
    const baseUrl = this.getFetchUrl(endpoint);
    const method = this.getFetchMethod(endpoint);
    const queryString = this.getQueryString(query);
    const headers = this.getHeaders(method);
    const url = urljoin(baseUrl, endpoint, queryString);

    try {
      const res = await fetch(url, {
        method,
        body: stringify(request),
        headers: headers as Record<string, string>,
      });
      const textResponse = await res.text();
      if (!res.ok) {
        // This will allow user to handle contract errors
        let responseBody: any;
        try {
          responseBody = parse(textResponse);
        } catch {
          // if error parsing fails, return an http error
          throw new HttpError(res.statusText, res.status);
        }

        const errorCode = responseBody.code || ((responseBody as any)?.status_code as string); // starknet-devnet uses status_code instead of code; They need to fix that
        throw new GatewayError(responseBody.message, errorCode); // Caught locally, and re-thrown for the user
      }

      if (endpoint === 'estimate_fee') {
        return parseAlwaysAsBig(textResponse, (_, v) => {
          if (v && typeof v === 'bigint') {
            return toBN(v.toString());
          }
          return v;
        });
      }
      return parse(textResponse) as Sequencer.Endpoints[T]['RESPONSE'];
    } catch (err) {
      // rethrow custom errors
      if (err instanceof GatewayError || err instanceof HttpError) {
        throw err;
      }
      if (err instanceof Error) {
        throw Error(`Could not ${method} from endpoint \`${url}\`: ${err.message}`);
      }
      throw err;
    }
  }

  public async getChainId(): Promise<StarknetChainId> {
    return Promise.resolve(this.chainId);
  }

  public async callContract(
    { contractAddress, entrypoint: entryPointSelector, calldata = [] }: Call,
    blockIdentifier: BlockIdentifier = this.blockIdentifier
  ): Promise<CallContractResponse> {
    return this.fetchEndpoint(
      'call_contract',
      { blockIdentifier },
      {
        signature: [],
        contract_address: contractAddress,
        entry_point_selector: getSelectorFromName(entryPointSelector),
        calldata,
      }
    ).then(this.responseParser.parseCallContractResponse);
  }

  public async getBlock(
    blockIdentifier: BlockIdentifier = this.blockIdentifier
  ): Promise<GetBlockResponse> {
    return this.fetchEndpoint('get_block', { blockIdentifier }).then(
      this.responseParser.parseGetBlockResponse
    );
  }

  public async getNonceForAddress(
    contractAddress: string,
    blockIdentifier: BlockIdentifier = this.blockIdentifier
  ): Promise<BigNumberish> {
    return this.fetchEndpoint('get_nonce', { contractAddress, blockIdentifier });
  }

  public async getStorageAt(
    contractAddress: string,
    key: BigNumberish,
    blockIdentifier: BlockIdentifier = this.blockIdentifier
  ): Promise<BigNumberish> {
    const parsedKey = toBN(key).toString(10);
    return this.fetchEndpoint('get_storage_at', {
      blockIdentifier,
      contractAddress,
      key: parsedKey,
    });
  }

  public async getTransaction(txHash: BigNumberish): Promise<GetTransactionResponse> {
    const txHashHex = toHex(toBN(txHash));
    return this.fetchEndpoint('get_transaction', { transactionHash: txHashHex }).then((result) => {
      // throw for no matching transaction to unify behavior with RPC and avoid parsing errors
      if (Object.values(result).length === 1) throw new LibraryError(result.status);
      return this.responseParser.parseGetTransactionResponse(result);
    });
  }

  public async getTransactionReceipt(txHash: BigNumberish): Promise<GetTransactionReceiptResponse> {
    const txHashHex = toHex(toBN(txHash));
    return this.fetchEndpoint('get_transaction_receipt', { transactionHash: txHashHex }).then(
      this.responseParser.parseGetTransactionReceiptResponse
    );
  }

  public async getClassAt(
    contractAddress: string,
    blockIdentifier: BlockIdentifier = this.blockIdentifier
  ): Promise<ContractClass> {
    return this.fetchEndpoint('get_full_contract', { blockIdentifier, contractAddress }).then(
      parseContract
    );
  }

  public async getClassHashAt(
    contractAddress: string,
    blockIdentifier: BlockIdentifier = this.blockIdentifier
  ): Promise<string> {
    return this.fetchEndpoint('get_class_hash_at', { blockIdentifier, contractAddress });
  }

  public async getClassByHash(classHash: string): Promise<ContractClass> {
    return this.fetchEndpoint('get_class_by_hash', { classHash }).then(parseContract);
  }

  public async invokeFunction(
    functionInvocation: Invocation,
    details: InvocationsDetailsWithNonce
  ): Promise<InvokeFunctionResponse> {
    return this.fetchEndpoint('add_transaction', undefined, {
      type: 'INVOKE_FUNCTION',
      contract_address: functionInvocation.contractAddress,
      calldata: bigNumberishArrayToDecimalStringArray(functionInvocation.calldata ?? []),
      signature: bigNumberishArrayToDecimalStringArray(functionInvocation.signature ?? []),
      nonce: toHex(toBN(details.nonce)),
      max_fee: toHex(toBN(details.maxFee || 0)),
      version: toHex(toBN(details.version || 1)),
    }).then(this.responseParser.parseInvokeFunctionResponse);
  }

  public async deployAccountContract(
    { classHash, constructorCalldata, addressSalt, signature }: DeployAccountContractTransaction,
    details: InvocationsDetailsWithNonce
  ): Promise<DeployContractResponse> {
    return this.fetchEndpoint('add_transaction', undefined, {
      type: 'DEPLOY_ACCOUNT',
      contract_address_salt: addressSalt ?? randomAddress(),
      constructor_calldata: bigNumberishArrayToDecimalStringArray(constructorCalldata ?? []),
      class_hash: toHex(toBN(classHash)),
      max_fee: toHex(toBN(details.maxFee || 0)),
      version: toHex(toBN(details.version || 0)),
      nonce: toHex(toBN(details.nonce)),
      signature: bigNumberishArrayToDecimalStringArray(signature || []),
    }).then(this.responseParser.parseDeployContractResponse);
  }

  public async declareContract(
    { senderAddress, contractDefinition, signature }: DeclareContractTransaction,
    details: InvocationsDetailsWithNonce
  ): Promise<DeclareContractResponse> {
    return this.fetchEndpoint('add_transaction', undefined, {
      type: 'DECLARE',
      contract_class: contractDefinition,
      nonce: toHex(toBN(details.nonce)),
      signature: bigNumberishArrayToDecimalStringArray(signature || []),
      sender_address: senderAddress,
      max_fee: toHex(toBN(details.maxFee || 0)),
      version: toHex(toBN(details.version || 1)),
    }).then(this.responseParser.parseDeclareContractResponse);
  }

  public async getEstimateFee(
    invocation: Invocation,
    invocationDetails: InvocationsDetailsWithNonce,
    blockIdentifier: BlockIdentifier = this.blockIdentifier
  ): Promise<EstimateFeeResponse> {
    return this.getInvokeEstimateFee(invocation, invocationDetails, blockIdentifier);
  }

  public async getInvokeEstimateFee(
    invocation: Invocation,
    invocationDetails: InvocationsDetailsWithNonce,
    blockIdentifier: BlockIdentifier = this.blockIdentifier
  ): Promise<EstimateFeeResponse> {
    return this.fetchEndpoint(
      'estimate_fee',
      { blockIdentifier },
      {
        type: 'INVOKE_FUNCTION',
        contract_address: invocation.contractAddress,
        calldata: invocation.calldata ?? [],
        signature: bigNumberishArrayToDecimalStringArray(invocation.signature || []),
        version: toHex(toBN(invocationDetails?.version || 1)),
        nonce: toHex(toBN(invocationDetails.nonce)),
      }
    ).then(this.responseParser.parseFeeEstimateResponse);
  }

  public async getDeclareEstimateFee(
    { senderAddress, contractDefinition, signature }: DeclareContractTransaction,
    details: InvocationsDetailsWithNonce,
    blockIdentifier: BlockIdentifier = this.blockIdentifier
  ): Promise<EstimateFeeResponse> {
    return this.fetchEndpoint(
      'estimate_fee',
      { blockIdentifier },
      {
        type: 'DECLARE',
        sender_address: senderAddress,
        contract_class: contractDefinition,
        signature: bigNumberishArrayToDecimalStringArray(signature || []),
        version: toHex(toBN(details?.version || 1)),
        nonce: toHex(toBN(details.nonce)),
      }
    ).then(this.responseParser.parseFeeEstimateResponse);
  }

  public async getDeployAccountEstimateFee(
    { classHash, addressSalt, constructorCalldata, signature }: DeployAccountContractTransaction,
    details: InvocationsDetailsWithNonce,
    blockIdentifier: BlockIdentifier = this.blockIdentifier
  ): Promise<EstimateFeeResponse> {
    return this.fetchEndpoint(
      'estimate_fee',
      { blockIdentifier },
      {
        type: 'DEPLOY_ACCOUNT',
        class_hash: toHex(toBN(classHash)),
        constructor_calldata: bigNumberishArrayToDecimalStringArray(constructorCalldata || []),
        contract_address_salt: toHex(toBN(addressSalt || 0)),
        signature: bigNumberishArrayToDecimalStringArray(signature || []),
        version: toHex(toBN(details?.version || 0)),
        nonce: toHex(toBN(details.nonce)),
      }
    ).then(this.responseParser.parseFeeEstimateResponse);
  }

  public async getEstimateFeeBulk(
    invocations: InvocationBulk,
    blockIdentifier: BlockIdentifier = this.blockIdentifier
  ): Promise<EstimateFeeResponseBulk> {
    const params: Sequencer.EstimateFeeRequestBulk = invocations.map((invocation) => {
      let res;
      if (invocation.type === 'INVOKE_FUNCTION') {
        res = {
          type: invocation.type,
          contract_address: invocation.contractAddress,
          calldata: invocation.calldata ?? [],
        };
      } else if (invocation.type === 'DECLARE') {
        res = {
          type: invocation.type,
          sender_address: invocation.senderAddress,
          contract_class: invocation.contractDefinition,
        };
      } else {
        res = {
          type: invocation.type,
          class_hash: toHex(toBN(invocation.classHash)),
          constructor_calldata: bigNumberishArrayToDecimalStringArray(
            invocation.constructorCalldata || []
          ),
          contract_address_salt: toHex(toBN(invocation.addressSalt || 0)),
        };
      }
      return {
        ...res,
        signature: bigNumberishArrayToDecimalStringArray(invocation.signature || []),
        version: toHex(toBN(invocation?.version || 1)),
        nonce: toHex(toBN(invocation.nonce)),
      };
    });

    return this.fetchEndpoint('estimate_fee_bulk', { blockIdentifier }, params).then(
      this.responseParser.parseFeeEstimateBulkResponse
    );
  }

  public async getCode(
    contractAddress: string,
    blockIdentifier: BlockIdentifier = this.blockIdentifier
  ): Promise<Sequencer.GetCodeResponse> {
    return this.fetchEndpoint('get_code', { contractAddress, blockIdentifier });
  }

  public async waitForTransaction(
    txHash: BigNumberish,
    retryInterval: number = 8000,
    successStates = ['ACCEPTED_ON_L1', 'ACCEPTED_ON_L2', 'PENDING']
  ) {
    const errorStates = ['REJECTED', 'NOT_RECEIVED'];
    let onchain = false;
    let res;

    while (!onchain) {
      // eslint-disable-next-line no-await-in-loop
      await wait(retryInterval);
      // eslint-disable-next-line no-await-in-loop
      res = await this.getTransactionStatus(txHash);

      if (successStates.includes(res.tx_status)) {
        onchain = true;
      } else if (errorStates.includes(res.tx_status)) {
        const message = res.tx_failure_reason
          ? `${res.tx_status}: ${res.tx_failure_reason.code}\n${res.tx_failure_reason.error_message}`
          : res.tx_status;
        const error = new Error(message) as Error & { response: GetTransactionStatusResponse };
        error.response = res;
        throw error;
      }
    }
    const txReceipt = await this.getTransactionReceipt(txHash);
    return txReceipt;
  }

  /**
   * Gets the status of a transaction.
   *
   * [Reference](https://github.com/starkware-libs/cairo-lang/blob/f464ec4797361b6be8989e36e02ec690e74ef285/src/starkware/starknet/services/api/feeder_gateway/feeder_gateway_client.py#L48-L52)
   *
   * @param txHash
   * @returns the transaction status object { block_number, tx_status: NOT_RECEIVED | RECEIVED | PENDING | REJECTED | ACCEPTED_ONCHAIN }
   */
  public async getTransactionStatus(txHash: BigNumberish): Promise<GetTransactionStatusResponse> {
    const txHashHex = toHex(toBN(txHash));
    return this.fetchEndpoint('get_transaction_status', { transactionHash: txHashHex });
  }

  /**
   * Gets the smart contract address on the goerli testnet.
   *
   * [Reference](https://github.com/starkware-libs/cairo-lang/blob/f464ec4797361b6be8989e36e02ec690e74ef285/src/starkware/starknet/services/api/feeder_gateway/feeder_gateway_client.py#L13-L15)
   * @returns starknet smart contract addresses
   */
  public async getContractAddresses(): Promise<GetContractAddressesResponse> {
    return this.fetchEndpoint('get_contract_addresses');
  }

  /**
   * Gets the transaction trace from a tx id.
   *
   * @param txHash
   * @returns the transaction trace
   */
  public async getTransactionTrace(txHash: BigNumberish): Promise<TransactionTraceResponse> {
    const txHashHex = toHex(toBN(txHash));
    return this.fetchEndpoint('get_transaction_trace', { transactionHash: txHashHex });
  }

  public async estimateMessageFee(
    { from_address, to_address, entry_point_selector, payload }: CallL1Handler,
    blockIdentifier: BlockIdentifier = this.blockIdentifier
  ): Promise<Sequencer.EstimateFeeResponse> {
    const validCallL1Handler = {
      from_address: getDecimalString(from_address),
      to_address: getHexString(to_address),
      entry_point_selector: getSelector(entry_point_selector),
      payload: getHexStringArray(payload),
    };

    return this.fetchEndpoint('estimate_message_fee', { blockIdentifier }, validCallL1Handler);
  }

  public async getSimulateTransaction(
    invocation: Invocation,
    invocationDetails: InvocationsDetailsWithNonce,
    blockIdentifier: BlockIdentifier = this.blockIdentifier
  ): Promise<TransactionSimulationResponse> {
    return this.fetchEndpoint(
      'simulate_transaction',
      { blockIdentifier },
      {
        type: 'INVOKE_FUNCTION',
        contract_address: invocation.contractAddress,
        calldata: invocation.calldata ?? [],
        signature: bigNumberishArrayToDecimalStringArray(invocation.signature || []),
        version: toHex(toBN(invocationDetails?.version || 1)),
        nonce: toHex(toBN(invocationDetails.nonce)),
      }
    ).then(this.responseParser.parseFeeSimulateTransactionResponse);
  }

<<<<<<< HEAD
  // consider adding an optional trace retrieval parameter to the getBlock method
  public async getBlockTraces(
    blockIdentifier: BlockIdentifier = this.blockIdentifier
  ): Promise<Sequencer.BlockTransactionTracesResponse> {
    return this.fetchEndpoint('get_block_traces', { blockIdentifier });
=======
  public async getStateUpdate(
    blockIdentifier: BlockIdentifier = this.blockIdentifier
  ): Promise<StateUpdateResponse> {
    const args = new Block(blockIdentifier).sequencerIdentifier;
    return this.fetchEndpoint('get_state_update', { ...args }).then(
      this.responseParser.parseGetStateUpdateResponse
    );
>>>>>>> bc81053b
  }
}<|MERGE_RESOLUTION|>--- conflicted
+++ resolved
@@ -589,13 +589,6 @@
     ).then(this.responseParser.parseFeeSimulateTransactionResponse);
   }
 
-<<<<<<< HEAD
-  // consider adding an optional trace retrieval parameter to the getBlock method
-  public async getBlockTraces(
-    blockIdentifier: BlockIdentifier = this.blockIdentifier
-  ): Promise<Sequencer.BlockTransactionTracesResponse> {
-    return this.fetchEndpoint('get_block_traces', { blockIdentifier });
-=======
   public async getStateUpdate(
     blockIdentifier: BlockIdentifier = this.blockIdentifier
   ): Promise<StateUpdateResponse> {
@@ -603,6 +596,12 @@
     return this.fetchEndpoint('get_state_update', { ...args }).then(
       this.responseParser.parseGetStateUpdateResponse
     );
->>>>>>> bc81053b
+  }
+
+  // consider adding an optional trace retrieval parameter to the getBlock method
+  public async getBlockTraces(
+    blockIdentifier: BlockIdentifier = this.blockIdentifier
+  ): Promise<Sequencer.BlockTransactionTracesResponse> {
+    return this.fetchEndpoint('get_block_traces', { blockIdentifier });
   }
 }