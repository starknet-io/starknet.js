<<<<<<< HEAD
import type {
  AccountChangeEventHandler,
  AddStarknetChainParameters,
  NetworkChangeEventHandler,
  WatchAssetParameters,
  StarknetChainId as StarknetChaindIdEnum,
} from 'starknet-types';
=======
import {
  type AccountChangeEventHandler,
  type AddStarknetChainParameters,
  type NetworkChangeEventHandler,
  type WatchAssetParameters,
} from 'starknet-types-07';
>>>>>>> b3a2946a

import { Account, AccountInterface } from '../account';
import { ProviderInterface } from '../provider';
import {
  AllowArray,
  CairoVersion,
  Call,
  CompiledSierra,
  DeclareContractPayload,
  MultiDeployContractResponse,
  ProviderOptions,
  TypedData,
  UniversalDeployerContractPayload,
} from '../types';
import { extractContractHashes } from '../utils/contract';
import { stringify } from '../utils/json';
import { buildUDCCall } from '../utils/transaction';
import {
  addDeclareTransaction,
  addInvokeTransaction,
  addStarknetChain,
  getPermissions,
  onAccountChange,
  onNetworkChanged,
  requestAccounts,
  signMessage,
  switchStarknetChain,
  watchAsset,
} from './connect';
import { StarknetWalletProvider } from './types';
import { StarknetChainId } from '../constants';

// Represent 'Selected Active' Account inside Connected Wallet
export class WalletAccount extends Account implements AccountInterface {
  public address: string = '';

  public walletProvider: StarknetWalletProvider;

  constructor(
    providerOrOptions: ProviderOptions | ProviderInterface,
    walletProvider: StarknetWalletProvider,
    cairoVersion?: CairoVersion
  ) {
    super(providerOrOptions, '', '', cairoVersion); // At this point unknown address
    this.walletProvider = walletProvider;

    // Update Address on change
    this.walletProvider.on('accountsChanged', (res) => {
      if (!res) return;
      this.address = res[0].toLowerCase();
    });

    // Update Channel chainId on Network change
    this.walletProvider.on('networkChanged', (res) => {
      if (!res) return;
      // Determine is it better to set chainId or replace channel with new one
      // At the moment channel is stateless but it could change
      this.channel.setChainId(res as StarknetChainId);
    });

    // Get and Set Address !!! Post constructor initial empty string
    walletProvider
      .request({
        type: 'wallet_requestAccounts',
        params: {
          silent_mode: false,
        },
      })
      .then((res) => {
        this.address = res[0].toLowerCase();
      });
  }

  /**
   * WALLET EVENTS
   */
  public onAccountChange(callback: AccountChangeEventHandler) {
    onAccountChange(this.walletProvider, callback);
  }

  public onNetworkChanged(callback: NetworkChangeEventHandler) {
    onNetworkChanged(this.walletProvider, callback);
  }

  /**
   * WALLET SPECIFIC METHODS
   */
  public requestAccounts(silentMode = false) {
    return requestAccounts(this.walletProvider, silentMode);
  }

  public getPermissions() {
    return getPermissions(this.walletProvider);
  }

  public switchStarknetChain(chainId: StarknetChainId) {
    // TODO: Remove `as` assertion after `StarknetChaindId` from `starknet-types` gets converted to companion pattern
    return switchStarknetChain(this.walletProvider, chainId as StarknetChaindIdEnum);
  }

  public watchAsset(asset: WatchAssetParameters) {
    return watchAsset(this.walletProvider, asset);
  }

  public addStarknetChain(chain: AddStarknetChainParameters) {
    return addStarknetChain(this.walletProvider, chain);
  }

  /**
   * ACCOUNT METHODS
   */
  override execute(calls: AllowArray<Call>) {
    const txCalls = [].concat(calls as any).map((it) => {
      const { contractAddress, entrypoint, calldata } = it;
      return {
        contract_address: contractAddress,
        entry_point: entrypoint,
        calldata,
      };
    });

    const params = {
      calls: txCalls,
    };

    return addInvokeTransaction(this.walletProvider, params);
  }

  override declare(payload: DeclareContractPayload) {
    const declareContractPayload = extractContractHashes(payload);

    // DISCUSS: HOTFIX: Adapt Abi format
    const pContract = payload.contract as CompiledSierra;
    const cairo1Contract = {
      ...pContract,
      abi: stringify(pContract.abi),
    };

    // Check FIx
    if (!declareContractPayload.compiledClassHash) {
      throw Error('compiledClassHash is required');
    }

    const params = {
      compiled_class_hash: declareContractPayload.compiledClassHash,
      contract_class: cairo1Contract,
    };

    return addDeclareTransaction(this.walletProvider, params);
  }

  override async deploy(
    payload: UniversalDeployerContractPayload | UniversalDeployerContractPayload[]
  ): Promise<MultiDeployContractResponse> {
    const { calls, addresses } = buildUDCCall(payload, this.address);
    const invokeResponse = await this.execute(calls);

    return {
      ...invokeResponse,
      contract_address: addresses,
    };
  }

  override signMessage(typedData: TypedData) {
    return signMessage(this.walletProvider, typedData);
  }

  // TODO: MISSING ESTIMATES
}<|MERGE_RESOLUTION|>--- conflicted
+++ resolved
@@ -1,19 +1,9 @@
-<<<<<<< HEAD
 import type {
   AccountChangeEventHandler,
   AddStarknetChainParameters,
   NetworkChangeEventHandler,
   WatchAssetParameters,
-  StarknetChainId as StarknetChaindIdEnum,
-} from 'starknet-types';
-=======
-import {
-  type AccountChangeEventHandler,
-  type AddStarknetChainParameters,
-  type NetworkChangeEventHandler,
-  type WatchAssetParameters,
 } from 'starknet-types-07';
->>>>>>> b3a2946a
 
 import { Account, AccountInterface } from '../account';
 import { ProviderInterface } from '../provider';
@@ -110,8 +100,7 @@
   }
 
   public switchStarknetChain(chainId: StarknetChainId) {
-    // TODO: Remove `as` assertion after `StarknetChaindId` from `starknet-types` gets converted to companion pattern
-    return switchStarknetChain(this.walletProvider, chainId as StarknetChaindIdEnum);
+    return switchStarknetChain(this.walletProvider, chainId);
   }
 
   public watchAsset(asset: WatchAssetParameters) {
