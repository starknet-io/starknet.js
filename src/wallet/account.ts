<<<<<<< HEAD
import type {
  AccountChangeEventHandler,
  AddStarknetChainParameters,
  NetworkChangeEventHandler,
  WatchAssetParameters,
=======
import {
  type AccountChangeEventHandler,
  type AddStarknetChainParameters,
  type NetworkChangeEventHandler,
  type WatchAssetParameters,
  // eslint-disable-next-line @typescript-eslint/no-unused-vars
  type SPEC,
>>>>>>> 66a5c034
} from 'starknet-types-07';

import { Account, AccountInterface } from '../account';
import { ProviderInterface } from '../provider';
import {
  AllowArray,
  CairoVersion,
  Call,
  CompiledSierra,
  DeclareContractPayload,
  MultiDeployContractResponse,
  ProviderOptions,
  TypedData,
  UniversalDeployerContractPayload,
} from '../types';
import { extractContractHashes } from '../utils/contract';
import { stringify } from '../utils/json';
import { buildUDCCall } from '../utils/transaction';
import {
  addDeclareTransaction,
  addInvokeTransaction,
  addStarknetChain,
  getPermissions,
  onAccountChange,
  onNetworkChanged,
  requestAccounts,
  signMessage,
  switchStarknetChain,
  watchAsset,
} from './connect';
import { StarknetWalletProvider } from './types';
import { StarknetChainId } from '../constants';

// Represent 'Selected Active' Account inside Connected Wallet
export class WalletAccount extends Account implements AccountInterface {
  public address: string = '';

  public walletProvider: StarknetWalletProvider;

  constructor(
    providerOrOptions: ProviderOptions | ProviderInterface,
    walletProvider: StarknetWalletProvider,
    cairoVersion?: CairoVersion
  ) {
    super(providerOrOptions, '', '', cairoVersion); // At this point unknown address
    this.walletProvider = walletProvider;

    // Update Address on change
    this.walletProvider.on('accountsChanged', (res) => {
      if (!res) return;
      this.address = res[0].toLowerCase();
    });

    // Update Channel chainId on Network change
    this.walletProvider.on('networkChanged', (res) => {
      if (!res) return;
      // Determine is it better to set chainId or replace channel with new one
      // At the moment channel is stateless but it could change
      this.channel.setChainId(res as StarknetChainId);
    });

    // Get and Set Address !!! Post constructor initial empty string
    walletProvider
      .request({
        type: 'wallet_requestAccounts',
        params: {
          silent_mode: false,
        },
      })
      .then((res) => {
        this.address = res[0].toLowerCase();
      });
  }

  /**
   * WALLET EVENTS
   */
  public onAccountChange(callback: AccountChangeEventHandler) {
    onAccountChange(this.walletProvider, callback);
  }

  public onNetworkChanged(callback: NetworkChangeEventHandler) {
    onNetworkChanged(this.walletProvider, callback);
  }

  /**
   * WALLET SPECIFIC METHODS
   */
  public requestAccounts(silentMode = false) {
    return requestAccounts(this.walletProvider, silentMode);
  }

  public getPermissions() {
    return getPermissions(this.walletProvider);
  }

  public switchStarknetChain(chainId: StarknetChainId) {
    return switchStarknetChain(this.walletProvider, chainId);
  }

  public watchAsset(asset: WatchAssetParameters) {
    return watchAsset(this.walletProvider, asset);
  }

  public addStarknetChain(chain: AddStarknetChainParameters) {
    return addStarknetChain(this.walletProvider, chain);
  }

  /**
   * ACCOUNT METHODS
   */
  override execute(calls: AllowArray<Call>) {
    const txCalls = [].concat(calls as any).map((it) => {
      const { contractAddress, entrypoint, calldata } = it;
      return {
        contract_address: contractAddress,
        entry_point: entrypoint,
        calldata,
      };
    });

    const params = {
      calls: txCalls,
    };

    return addInvokeTransaction(this.walletProvider, params);
  }

  override declare(payload: DeclareContractPayload) {
    const declareContractPayload = extractContractHashes(payload);

    // DISCUSS: HOTFIX: Adapt Abi format
    const pContract = payload.contract as CompiledSierra;
    const cairo1Contract = {
      ...pContract,
      abi: stringify(pContract.abi),
    };

    // Check FIx
    if (!declareContractPayload.compiledClassHash) {
      throw Error('compiledClassHash is required');
    }

    const params = {
      compiled_class_hash: declareContractPayload.compiledClassHash,
      contract_class: cairo1Contract,
    };

    return addDeclareTransaction(this.walletProvider, params);
  }

  override async deploy(
    payload: UniversalDeployerContractPayload | UniversalDeployerContractPayload[]
  ): Promise<MultiDeployContractResponse> {
    const { calls, addresses } = buildUDCCall(payload, this.address);
    const invokeResponse = await this.execute(calls);

    return {
      ...invokeResponse,
      contract_address: addresses,
    };
  }

  override signMessage(typedData: TypedData) {
    return signMessage(this.walletProvider, typedData);
  }

  // TODO: MISSING ESTIMATES
}<|MERGE_RESOLUTION|>--- conflicted
+++ resolved
@@ -1,10 +1,3 @@
-<<<<<<< HEAD
-import type {
-  AccountChangeEventHandler,
-  AddStarknetChainParameters,
-  NetworkChangeEventHandler,
-  WatchAssetParameters,
-=======
 import {
   type AccountChangeEventHandler,
   type AddStarknetChainParameters,
@@ -12,7 +5,6 @@
   type WatchAssetParameters,
   // eslint-disable-next-line @typescript-eslint/no-unused-vars
   type SPEC,
->>>>>>> 66a5c034
 } from 'starknet-types-07';
 
 import { Account, AccountInterface } from '../account';
