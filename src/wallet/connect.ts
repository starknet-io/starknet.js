import {
  type WatchAssetParameters,
  type AccountChangeEventHandler,
  type AddDeclareTransactionParameters,
<<<<<<< HEAD
  type AddInvokeTransactionParameters,
  type AddStarknetChainParameters,
  type NetworkChangeEventHandler,
  type ChainId,
  type StarknetWindowObject,
  type TypedData,
  // eslint-disable-next-line @typescript-eslint/no-unused-vars
  type SPEC,
} from 'starknet-types-07';
=======
  type AddDeployAccountTransactionParameters,
  type AddInvokeTransactionParameters,
  type AddStarknetChainParameters,
  type NetworkChangeEventHandler,
  type StarknetChainId,
  type StarknetWindowObject,
  type TypedData,
} from 'get-starknet-core';
>>>>>>> abf87d19

/**
 * Request Permission for wallet account, return addresses that are allowed by user
 * @param silentMode false: request user interaction allowance. true: return only pre-allowed
 * @returns allowed accounts addresses
 */
export function requestAccounts(swo: StarknetWindowObject, silent_mode = false) {
  return swo.request({
    type: 'wallet_requestAccounts',
    params: {
      silent_mode,
    },
  });
}

/**
 * Request Permission for wallet account
 * @returns allowed accounts addresses
 */
export function getPermissions(swo: StarknetWindowObject) {
  return swo.request({ type: 'wallet_getPermissions' });
}

/**
 * Request adding ERC20 Token to Wallet List
 * @param asset WatchAssetParameters
 * @returns boolean
 */
export function watchAsset(swo: StarknetWindowObject, asset: WatchAssetParameters) {
  return swo.request({
    type: 'wallet_watchAsset',
    params: asset,
  });
}

/**
 * Request adding custom Starknet chain
 * @param chain AddStarknetChainParameters
 * @returns boolean
 */
export function addStarknetChain(swo: StarknetWindowObject, chain: AddStarknetChainParameters) {
  // TODO: This should set custom RPC endpoint ?
  return swo.request({
    type: 'wallet_addStarknetChain',
    params: chain,
  });
}

/**
 * Request Wallet Network change
 * @param chainId StarknetChainId
 * @returns boolean
 */
export function switchStarknetChain(swo: StarknetWindowObject, chainId: ChainId) {
  return swo.request({
    type: 'wallet_switchStarknetChain',
    params: {
      chainId,
    },
  });
}

/**
 * Request the current chain ID from the wallet.
 * @returns The current Starknet chain ID.
 */
export function requestChainId(swo: StarknetWindowObject) {
  return swo.request({ type: 'wallet_requestChainId' });
}

/**
 * Get deployment data for a contract.
 * @returns The deployment data result.
 */
export function deploymentData(swo: StarknetWindowObject) {
  return swo.request({ type: 'wallet_deploymentData' }); // TODO: test
}

/**
 * Add an invoke transaction to the wallet.
 * @param params The parameters required for the invoke transaction.
 * @returns The result of adding the invoke transaction.
 */
export function addInvokeTransaction(
  swo: StarknetWindowObject,
  params: AddInvokeTransactionParameters
) {
  return swo.request({
    type: 'wallet_addInvokeTransaction',
    params,
  });
}

/**
 * Add a declare transaction to the wallet.
 * @param params The parameters required for the declare transaction.
 * @returns The result of adding the declare transaction.
 */
export function addDeclareTransaction(
  swo: StarknetWindowObject,
  params: AddDeclareTransactionParameters
) {
  return swo.request({
    type: 'wallet_addDeclareTransaction',
    params,
  });
}

/**
 * Sign typed data using the wallet.
 * @param swo the starknet (wallet) window object to request the signature.
 * @param typedData The typed data to sign.
 * @returns An array of signatures as strings.
 */
export function signMessage(swo: StarknetWindowObject, typedData: TypedData) {
  return swo.request({
    type: 'wallet_signTypedData',
    params: typedData,
  });
}

/**
 * Get the list of supported specifications.
 * @returns An array of supported specification strings.
 */
export function supportedSpecs(swo: StarknetWindowObject) {
  return swo.request({ type: 'wallet_supportedSpecs' });
}

/**
 * Attaches an event handler function to the "accountsChanged" event of a StarknetWindowObject.
 * When the accounts are changed, the specified callback function will be called.
 *
 * @param {StarknetWindowObject} swo - The StarknetWindowObject to attach the event handler to.
 * @param {AccountChangeEventHandler} callback - The function to be called when the accounts are changed.
 *                                              It will receive the changed accounts as a parameter.
 * @returns {void}
 */
export function onAccountChange(
  swo: StarknetWindowObject,
  callback: AccountChangeEventHandler
): void {
  swo.on('accountsChanged', callback);
}

/**
 * Register a callback function to be called when the network is changed.
 *
 * @param {StarknetWindowObject} swo - The StarknetWindowObject instance.
 * @param {NetworkChangeEventHandler} callback - The callback function to be called when the network is changed.
 * @return {void}
 */
export function onNetworkChanged(
  swo: StarknetWindowObject,
  callback: NetworkChangeEventHandler
): void {
  swo.on('networkChanged', callback);
}<|MERGE_RESOLUTION|>--- conflicted
+++ resolved
@@ -2,7 +2,6 @@
   type WatchAssetParameters,
   type AccountChangeEventHandler,
   type AddDeclareTransactionParameters,
-<<<<<<< HEAD
   type AddInvokeTransactionParameters,
   type AddStarknetChainParameters,
   type NetworkChangeEventHandler,
@@ -12,20 +11,10 @@
   // eslint-disable-next-line @typescript-eslint/no-unused-vars
   type SPEC,
 } from 'starknet-types-07';
-=======
-  type AddDeployAccountTransactionParameters,
-  type AddInvokeTransactionParameters,
-  type AddStarknetChainParameters,
-  type NetworkChangeEventHandler,
-  type StarknetChainId,
-  type StarknetWindowObject,
-  type TypedData,
-} from 'get-starknet-core';
->>>>>>> abf87d19
 
 /**
  * Request Permission for wallet account, return addresses that are allowed by user
- * @param silentMode false: request user interaction allowance. true: return only pre-allowed
+ * @param {boolean} [silent_mode=false] false: request user interaction allowance. true: return only pre-allowed
  * @returns allowed accounts addresses
  */
 export function requestAccounts(swo: StarknetWindowObject, silent_mode = false) {
