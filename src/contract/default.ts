--- conflicted
+++ resolved
@@ -26,11 +26,8 @@
   FactoryParams,
   UniversalDetails,
   DeclareAndDeployContractPayload,
-<<<<<<< HEAD
   type PaymasterFeeEstimate,
-=======
   SuccessfulTransactionReceiptResponseHelper,
->>>>>>> a2866879
 } from '../types';
 import type { AccountInterface } from '../account/interface';
 import assert from '../utils/assert';
@@ -301,14 +298,9 @@
   public async invoke(
     method: string,
     args: ArgsOrCalldata = [],
-<<<<<<< HEAD
-    { parseRequest = true, signature, ...restInvokeOptions }: ExecuteOptions = {}
+    options: ExecuteOptions = {}
   ): Promise<InvokeFunctionResponse> {
-=======
-    options: ExecuteOptions = {}
-  ): Promise<SuccessfulTransactionReceiptResponseHelper | InvokeFunctionResponse> {
-    const { parseRequest = true, signature, waitForTransaction, ...RestInvokeOptions } = options;
->>>>>>> a2866879
+    const { parseRequest = true, signature, waitForTransaction, ...restInvokeOptions } = options;
     assert(this.address !== null, 'contract is not connected to an address');
 
     const calldata = getCompiledCalldata(args, () => {
@@ -326,7 +318,6 @@
       entrypoint: method,
     };
     if (isAccount(this.providerOrAccount)) {
-<<<<<<< HEAD
       if (restInvokeOptions.paymasterDetails) {
         const myCall: Call = {
           contractAddress: this.address,
@@ -339,12 +330,8 @@
           restInvokeOptions.maxFeeInGasToken
         );
       }
-      return this.providerOrAccount.execute(invocation, {
+      const result: InvokeFunctionResponse = await this.providerOrAccount.execute(invocation, {
         ...restInvokeOptions,
-=======
-      const result: InvokeFunctionResponse = await this.providerOrAccount.execute(invocation, {
-        ...RestInvokeOptions,
->>>>>>> a2866879
       });
       if (waitForTransaction) {
         const result2: GetTransactionReceiptResponse =
