export * as JRPC from './jsonrpc';

<<<<<<< HEAD
export * as RPCSPEC06 from './rpcspec_0_6';
export * as PAYMASTER_RPC_SPEC from './paymaster-rpc-spec';
=======
>>>>>>> f5bd5379
export * as RPCSPEC07 from 'starknet-types-07';
export * as RPCSPEC08 from 'starknet-types-08';

export * from 'starknet-types-08';
// TODO: Should this be default export type as RPCSPEC07 & RPCSPEC08 are sued only in channel rest of the code do not know what rpc version it works with and it can be both.
// export * from '../../provider/types/spec.type';<|MERGE_RESOLUTION|>--- conflicted
+++ resolved
@@ -1,12 +1,8 @@
 export * as JRPC from './jsonrpc';
 
-<<<<<<< HEAD
-export * as RPCSPEC06 from './rpcspec_0_6';
-export * as PAYMASTER_RPC_SPEC from './paymaster-rpc-spec';
-=======
->>>>>>> f5bd5379
 export * as RPCSPEC07 from 'starknet-types-07';
 export * as RPCSPEC08 from 'starknet-types-08';
+export * as PAYMASTER_RPC_SPEC from './paymaster-rpc-spec';
 
 export * from 'starknet-types-08';
 // TODO: Should this be default export type as RPCSPEC07 & RPCSPEC08 are sued only in channel rest of the code do not know what rpc version it works with and it can be both.
