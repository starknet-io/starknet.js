--- conflicted
+++ resolved
@@ -10,17 +10,13 @@
   UniversalDeployerContractPayload,
   V3TransactionDetails,
 } from './lib';
-<<<<<<< HEAD
-import { DeclareTransactionReceiptResponse, EstimateFeeResponse } from './provider';
-import { AccountDeploymentData } from './api/paymaster-rpc-spec/nonspec';
-import { FeeMode, PaymasterTimeBounds } from './paymaster';
-=======
 import {
   DeclareTransactionReceiptResponse,
   EstimateFeeResponse,
 } from '../provider/types/index.type';
 import { ResourceBounds } from '../provider/types/spec.type';
->>>>>>> f5bd5379
+import { AccountDeploymentData } from './api/paymaster-rpc-spec/nonspec';
+import { FeeMode, PaymasterTimeBounds } from './paymaster';
 
 export interface EstimateFee extends EstimateFeeResponse {}
 
