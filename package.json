{
  "name": "starknet",
  "version": "6.0.0-beta.15",
  "description": "JavaScript library for Starknet",
  "main": "dist/index.js",
  "module": "dist/index.mjs",
  "jsdelivr": "dist/index.global.js",
  "unpkg": "dist/index.global.js",
  "types": "dist/index.d.ts",
  "exports": {
    ".": {
      "import": "./dist/index.mjs",
      "require": "./dist/index.js",
      "browser": "./dist/index.global.js",
      "types": "./dist/index.d.ts"
    }
  },
  "files": [
    "CHANGELOG.md",
    "dist"
  ],
  "scripts": {
    "prepare": "npm run build && husky install",
    "build": "tsup && npm run build:esm && npm run build:iife && npm run build:dts",
    "build:esm": "tsup --clean false --format esm --platform node",
    "build:iife": "tsup --clean false --format iife --platform browser",
    "build:dts": "tsup --clean false --dts-only",
    "pretest": "npm run lint && npm run ts:check",
    "test": "jest -i",
    "posttest": "npm run format",
    "test:watch": "jest --watch",
    "docs": "cd www && npm run start",
    "docs:build": "cd www && GIT_REVISION_OVERRIDE=${npm_config_git_revision_override} npm run build",
    "docs:build:version": "v=$(npm run info:version -s) && npm run docs:build --git-revision-override=${npm_config_git_revision_override=v$v}",
    "docs:version": "v=$(npm run info:version -s) && cd www && npm run version ${npm_config_version_override=$v}",
    "info:version": "npm pkg get version | xargs",
    "format": "prettier --loglevel warn --write \"**/*.{ts,js,md,yml,json}\"",
    "lint": "eslint . --cache --fix --ext .ts",
    "ts:check": "tsc --noEmit --resolveJsonModule --project tsconfig.eslint.json"
  },
  "keywords": [
    "starknet",
    "cairo",
    "starkware",
    "l2",
    "zk",
    "rollup"
  ],
  "repository": "github:starknet-io/starknet.js",
  "author": "Sean Han",
  "license": "MIT",
  "devDependencies": {
    "@babel/plugin-transform-modules-commonjs": "^7.18.2",
    "@babel/preset-env": "^7.18.2",
    "@babel/preset-typescript": "^7.17.12",
    "@commitlint/cli": "^17.0.2",
    "@commitlint/config-conventional": "^17.0.2",
    "@semantic-release/changelog": "^6.0.1",
    "@semantic-release/commit-analyzer": "^9.0.2",
    "@semantic-release/git": "^10.0.1",
    "@semantic-release/npm": "^10.0.0",
    "@semantic-release/release-notes-generator": "^11.0.0",
    "@types/isomorphic-fetch": "^0.0.36",
    "@types/jest": "^29.5.0",
    "@types/jest-json-schema": "^6.1.1",
    "@types/pako": "^2.0.0",
    "@types/url-join": "^4.0.1",
    "@typescript-eslint/eslint-plugin": "^5.28.0",
    "@typescript-eslint/parser": "^5.28.0",
    "ajv": "^8.12.0",
    "ajv-keywords": "^5.1.0",
    "eslint": "^8.17.0",
    "eslint-config-airbnb-base": "^15.0.0",
    "eslint-config-airbnb-typescript": "^17.0.0",
    "eslint-config-prettier": "^8.5.0",
    "eslint-plugin-import": "^2.26.0",
    "eslint-plugin-prettier": "^4.0.0",
    "fetch-intercept": "^2.4.0",
    "husky": "^8.0.1",
    "import-sort-style-module": "^6.0.0",
    "jest": "^29.5.0",
    "jest-environment-jsdom": "^29.5.0",
    "jest-json-schema": "^6.1.0",
    "lint-staged": "^13.0.1",
    "prettier": "^2.7.0",
    "prettier-plugin-import-sort": "^0.0.7",
    "tsup": "^6.7.0",
    "typedoc": "^0.25.7",
    "typescript": "^5.3.0"
  },
  "dependencies": {
    "@noble/curves": "~1.3.0",
    "@scure/base": "~1.1.3",
    "@scure/starknet": "~1.0.0",
<<<<<<< HEAD
    "fetch-cookie": "github:NethermindEth/fetch-cookie#export-cookieimpl",
=======
    "abi-wan-kanabi-v1": "npm:abi-wan-kanabi@^1.0.3",
    "abi-wan-kanabi-v2": "npm:abi-wan-kanabi@^2.1.1",
>>>>>>> 260e77ac
    "isomorphic-fetch": "^3.0.0",
    "lossless-json": "^2.0.8",
    "pako": "^2.0.4",
    "ts-mixer": "^6.0.3",
    "url-join": "^4.0.1"
  },
  "lint-staged": {
    "*.ts": "eslint --cache --fix",
    "*.{ts,js,md,yml,json}": "prettier --write"
  },
  "jest": {
    "snapshotFormat": {
      "escapeString": true,
      "printBasicPrototype": true
    },
    "testMatch": [
      "**/__tests__/**/(*.)+(spec|test).[jt]s?(x)"
    ],
    "setupFilesAfterEnv": [
      "./__tests__/config/jest.setup.ts"
    ],
    "globalSetup": "./__tests__/config/jestGlobalSetup.ts",
    "sandboxInjectedGlobals": [
      "Math"
    ]
  },
  "importSort": {
    ".js, .jsx, .ts, .tsx": {
      "style": "module",
      "parser": "typescript"
    }
  }
}<|MERGE_RESOLUTION|>--- conflicted
+++ resolved
@@ -92,12 +92,9 @@
     "@noble/curves": "~1.3.0",
     "@scure/base": "~1.1.3",
     "@scure/starknet": "~1.0.0",
-<<<<<<< HEAD
     "fetch-cookie": "github:NethermindEth/fetch-cookie#export-cookieimpl",
-=======
     "abi-wan-kanabi-v1": "npm:abi-wan-kanabi@^1.0.3",
     "abi-wan-kanabi-v2": "npm:abi-wan-kanabi@^2.1.1",
->>>>>>> 260e77ac
     "isomorphic-fetch": "^3.0.0",
     "lossless-json": "^2.0.8",
     "pako": "^2.0.4",
