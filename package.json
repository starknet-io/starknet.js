{
  "name": "starknet",
  "version": "8.5.5",
  "description": "JavaScript library for Starknet",
  "license": "MIT",
  "repository": {
    "type": "git",
    "url": "git+https://github.com/starknet-io/starknet.js.git"
  },
  "main": "dist/index.js",
  "module": "dist/index.mjs",
  "types": "dist/index.d.ts",
  "browser": "dist/index.global.js",
  "jsdelivr": "dist/index.global.js",
  "unpkg": "dist/index.global.js",
  "exports": {
    ".": {
      "types": "./dist/index.d.ts",
      "import": "./dist/index.mjs",
      "require": "./dist/index.js"
    }
  },
  "files": [
    "CHANGELOG.md",
    "dist"
  ],
  "scripts": {
    "prepare": "npm run build && husky",
    "build": "tsup && npm run build:esm && npm run build:iife && npm run build:dts",
    "build:esm": "tsup --clean false --format esm --platform node",
    "build:iife": "tsup --clean false --format iife --platform browser",
    "build:dts": "tsup --clean false --dts-only",
    "pretest": "npm run lint && npm run ts:check",
    "test": "jest -i --detectOpenHandles",
    "test:coverage": "jest -i --coverage",
    "posttest": "npm run format -- --log-level warn",
    "test:watch": "jest --watch",
    "docs": "cd www && npm run start",
    "docs:build": "cd www && GIT_REVISION_OVERRIDE=${npm_config_git_revision_override} npm run build",
    "docs:build:version": "v=$(npm run info:version -s) && npm run docs:build --git-revision-override=${npm_config_git_revision_override=v$v}",
    "docs:version": "v=$(npm run info:version -s) && cd www && npm run version ${npm_config_version_override=$v}",
    "info:version": "npm pkg get version | xargs",
    "format": "prettier --log-level log --write \"**/*.{ts,js,md,yml,json}\"",
    "lint": "eslint . --cache --fix --ext .ts",
    "ts:check": "tsc --noEmit --resolveJsonModule --project tsconfig.eslint.json",
    "ts:coverage": "type-coverage --at-least 95",
    "ts:coverage:report": "typescript-coverage-report"
  },
  "keywords": [
    "starknet",
    "cairo",
    "starkware",
    "l2",
    "zk",
    "rollup"
  ],
  "devDependencies": {
    "@commitlint/cli": "^19.0.0",
    "@commitlint/config-conventional": "^19.0.0",
    "@semantic-release/changelog": "^6.0.1",
    "@semantic-release/commit-analyzer": "^13.0.0",
    "@semantic-release/git": "^10.0.1",
    "@semantic-release/npm": "^12.0.0",
    "@semantic-release/release-notes-generator": "^14.0.0",
    "@swc/core": "^1.13.5",
    "@swc/jest": "^0.2.39",
    "@types/isomorphic-fetch": "^0.0.39",
    "@types/jest": "^30.0.0",
    "@types/jest-json-schema": "^6.1.1",
    "@types/pako": "^2.0.0",
    "@typescript-eslint/eslint-plugin": "^7.4.0",
    "@typescript-eslint/parser": "^7.4.0",
    "ajv": "^8.12.0",
    "ajv-keywords": "^5.1.0",
    "eslint": "^8.56.0",
    "eslint-config-airbnb-base": "^15.0.0",
    "eslint-config-airbnb-typescript": "^18.0.0",
    "eslint-config-prettier": "^9.1.0",
    "eslint-plugin-import": "^2.26.0",
    "eslint-plugin-prettier": "^5.1.3",
    "fetch-intercept": "^2.4.0",
    "husky": "^9.0.11",
    "import-sort-style-module": "^6.0.0",
    "isomorphic-fetch": "~3.0.0",
    "jest": "^30.0.0",
    "jest-environment-jsdom": "^30.0.0",
    "jest-json-schema": "^6.1.0",
    "lint-staged": "^16.0.0",
    "prettier": "^3.2.5",
    "prettier-plugin-import-sort": "^0.0.7",
    "semantic-release": "^24.0.0",
    "starknet_specs": "github:starkware-libs/starknet-specs#v0.9.0",
    "starknet_specs_08": "github:starkware-libs/starknet-specs#v0.8.1",
    "starknet-devnet": "^0.4.4",
    "ts-node": "^10.9.0",
    "tsup": "^8.5.0",
    "type-coverage": "^2.28.2",
    "typescript": "~5.7.0",
    "typescript-coverage-report": "npm:@penovicp/typescript-coverage-report@^1.0.0-beta.2"
  },
  "dependencies": {
    "@noble/curves": "~1.7.0",
    "@noble/hashes": "~1.6.0",
    "@scure/base": "~1.2.1",
    "@scure/starknet": "1.1.0",
<<<<<<< HEAD
    "@starknet-io/get-starknet-wallet-standard": "^5.0.0-beta.0",
=======
    "@starknet-io/starknet-types-08": "npm:@starknet-io/types-js@~0.8.4",
    "@starknet-io/starknet-types-09": "npm:@starknet-io/types-js@~0.9.1",
>>>>>>> 9592c7a6
    "abi-wan-kanabi": "2.2.4",
    "lossless-json": "^4.2.0",
    "pako": "^2.0.4",
    "ts-mixer": "^6.0.3"
  },
  "engines": {
    "node": ">=22"
  },
  "lint-staged": {
    "*.ts": "eslint --cache --fix",
    "*.{ts,js,md,yml,json}": "prettier --write"
  },
  "importSort": {
    ".js, .jsx, .ts, .tsx": {
      "style": "module",
      "parser": "typescript"
    }
  }
}<|MERGE_RESOLUTION|>--- conflicted
+++ resolved
@@ -103,12 +103,9 @@
     "@noble/hashes": "~1.6.0",
     "@scure/base": "~1.2.1",
     "@scure/starknet": "1.1.0",
-<<<<<<< HEAD
     "@starknet-io/get-starknet-wallet-standard": "^5.0.0-beta.0",
-=======
     "@starknet-io/starknet-types-08": "npm:@starknet-io/types-js@~0.8.4",
     "@starknet-io/starknet-types-09": "npm:@starknet-io/types-js@~0.9.1",
->>>>>>> 9592c7a6
     "abi-wan-kanabi": "2.2.4",
     "lossless-json": "^4.2.0",
     "pako": "^2.0.4",
