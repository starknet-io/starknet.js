{
  "name": "starknet",
  "version": "7.0.0-beta.1",
  "description": "JavaScript library for Starknet",
  "license": "MIT",
  "repository": {
    "type": "git",
    "url": "git+https://github.com/starknet-io/starknet.js.git"
  },
  "main": "dist/index.js",
  "module": "dist/index.mjs",
  "types": "dist/index.d.ts",
  "browser": "dist/index.global.js",
  "jsdelivr": "dist/index.global.js",
  "unpkg": "dist/index.global.js",
  "exports": {
    ".": {
      "types": "./dist/index.d.ts",
      "import": "./dist/index.mjs",
      "require": "./dist/index.js"
    }
  },
  "files": [
    "CHANGELOG.md",
    "dist"
  ],
  "scripts": {
    "prepare": "npm run build && husky",
    "build": "tsup && npm run build:esm && npm run build:iife && npm run build:dts",
    "build:esm": "tsup --clean false --format esm --platform node",
    "build:iife": "tsup --clean false --format iife --platform browser",
    "build:dts": "tsup --clean false --dts-only",
    "pretest": "npm run lint && npm run ts:check",
    "test": "jest -i",
    "test:coverage": "jest -i --coverage",
    "posttest": "npm run format -- --log-level warn",
    "test:watch": "jest --watch",
    "docs": "cd www && npm run start",
    "docs:build": "cd www && GIT_REVISION_OVERRIDE=${npm_config_git_revision_override} npm run build",
    "docs:build:version": "v=$(npm run info:version -s) && npm run docs:build --git-revision-override=${npm_config_git_revision_override=v$v}",
    "docs:version": "v=$(npm run info:version -s) && cd www && npm run version ${npm_config_version_override=$v}",
    "info:version": "npm pkg get version | xargs",
    "format": "prettier --log-level log --write \"**/*.{ts,js,md,yml,json}\"",
    "lint": "eslint . --cache --fix --ext .ts",
    "ts:check": "tsc --noEmit --resolveJsonModule --project tsconfig.eslint.json",
    "ts:coverage": "type-coverage --at-least 95",
    "ts:coverage:report": "typescript-coverage-report"
  },
  "keywords": [
    "starknet",
    "cairo",
    "starkware",
    "l2",
    "zk",
    "rollup"
  ],
  "devDependencies": {
    "@babel/plugin-transform-modules-commonjs": "^7.18.2",
    "@babel/preset-env": "^7.18.2",
    "@babel/preset-typescript": "^7.17.12",
    "@commitlint/cli": "^19.0.0",
    "@commitlint/config-conventional": "^19.0.0",
    "@semantic-release/changelog": "^6.0.1",
    "@semantic-release/commit-analyzer": "^13.0.0",
    "@semantic-release/git": "^10.0.1",
    "@semantic-release/npm": "^12.0.0",
    "@semantic-release/release-notes-generator": "^14.0.0",
    "@types/isomorphic-fetch": "^0.0.39",
    "@types/jest": "^29.5.0",
    "@types/jest-json-schema": "^6.1.1",
    "@types/pako": "^2.0.0",
    "@types/ws": "^8.5.12",
    "@typescript-eslint/eslint-plugin": "^7.4.0",
    "@typescript-eslint/parser": "^7.4.0",
    "ajv": "^8.12.0",
    "ajv-keywords": "^5.1.0",
    "eslint": "^8.56.0",
    "eslint-config-airbnb-base": "^15.0.0",
    "eslint-config-airbnb-typescript": "^18.0.0",
    "eslint-config-prettier": "^9.1.0",
    "eslint-plugin-import": "^2.26.0",
    "eslint-plugin-prettier": "^5.1.3",
    "fetch-intercept": "^2.4.0",
    "husky": "^9.0.11",
    "import-sort-style-module": "^6.0.0",
    "jest": "^29.5.0",
    "jest-environment-jsdom": "^29.5.0",
    "jest-json-schema": "^6.1.0",
    "lint-staged": "^15.2.2",
    "prettier": "^3.2.5",
    "prettier-plugin-import-sort": "^0.0.7",
    "semantic-release": "^24.0.0",
    "starknet_specs": "github:starkware-libs/starknet-specs#v0.7.1",
    "tsup": "^8.0.2",
    "type-coverage": "^2.28.2",
    "typescript": "~5.7.0",
    "typescript-coverage-report": "npm:@penovicp/typescript-coverage-report@^1.0.0-beta.2"
  },
  "dependencies": {
    "@noble/curves": "1.7.0",
    "@noble/hashes": "1.6.0",
    "@scure/base": "1.2.1",
    "@scure/starknet": "1.1.0",
    "abi-wan-kanabi": "^2.2.3",
<<<<<<< HEAD
    "fetch-cookie": "^3.0.0",
    "isomorphic-fetch": "^3.0.0",
    "isows": "^1.0.6",
=======
    "fetch-cookie": "~3.0.0",
    "isomorphic-fetch": "~3.0.0",
>>>>>>> 00743de2
    "lossless-json": "^4.0.1",
    "pako": "^2.0.4",
    "starknet-types-07": "npm:@starknet-io/types-js@^0.7.10",
    "starknet-types-08": "npm:@starknet-io/types-js@0.8.0-beta.10",
<<<<<<< HEAD
    "ts-mixer": "^6.0.3",
    "ws": "^8.18.0"
=======
    "ts-mixer": "^6.0.3"
>>>>>>> 00743de2
  },
  "lint-staged": {
    "*.ts": "eslint --cache --fix",
    "*.{ts,js,md,yml,json}": "prettier --write"
  },
  "jest": {
    "snapshotFormat": {
      "escapeString": true,
      "printBasicPrototype": true
    },
    "testMatch": [
      "**/__tests__/**/(*.)+(spec|test).[jt]s?(x)"
    ],
    "setupFilesAfterEnv": [
      "./__tests__/config/jest.setup.ts"
    ],
    "globalSetup": "./__tests__/config/jestGlobalSetup.ts",
    "sandboxInjectedGlobals": [
      "Math"
    ]
  },
  "importSort": {
    ".js, .jsx, .ts, .tsx": {
      "style": "module",
      "parser": "typescript"
    }
  }
}<|MERGE_RESOLUTION|>--- conflicted
+++ resolved
@@ -102,24 +102,15 @@
     "@scure/base": "1.2.1",
     "@scure/starknet": "1.1.0",
     "abi-wan-kanabi": "^2.2.3",
-<<<<<<< HEAD
-    "fetch-cookie": "^3.0.0",
-    "isomorphic-fetch": "^3.0.0",
-    "isows": "^1.0.6",
-=======
     "fetch-cookie": "~3.0.0",
     "isomorphic-fetch": "~3.0.0",
->>>>>>> 00743de2
+    "isows": "^1.0.6",
     "lossless-json": "^4.0.1",
     "pako": "^2.0.4",
     "starknet-types-07": "npm:@starknet-io/types-js@^0.7.10",
     "starknet-types-08": "npm:@starknet-io/types-js@0.8.0-beta.10",
-<<<<<<< HEAD
     "ts-mixer": "^6.0.3",
     "ws": "^8.18.0"
-=======
-    "ts-mixer": "^6.0.3"
->>>>>>> 00743de2
   },
   "lint-staged": {
     "*.ts": "eslint --cache --fix",
