--- conflicted
+++ resolved
@@ -1,10 +1,6 @@
 {
   "name": "starknet",
-<<<<<<< HEAD
-  "version": "7.1.0-beta",
-=======
   "version": "8.0.0-beta.2",
->>>>>>> 7b864a25
   "description": "JavaScript library for Starknet",
   "license": "MIT",
   "repository": {
