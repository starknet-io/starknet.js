--- conflicted
+++ resolved
@@ -105,13 +105,8 @@
     "abi-wan-kanabi": "2.2.4",
     "lossless-json": "^4.0.1",
     "pako": "^2.0.4",
-<<<<<<< HEAD
-    "starknet-types-07": "npm:@starknet-io/types-js@~0.7.10",
-    "starknet-types-08": "npm:@starknet-io/types-js@~0.8.4",
-=======
     "@starknet-io/starknet-types-07": "npm:@starknet-io/types-js@~0.7.10",
-    "@starknet-io/starknet-types-08": "npm:@starknet-io/types-js@~0.8.3",
->>>>>>> 9e5c7406
+    "@starknet-io/starknet-types-08": "npm:@starknet-io/types-js@~0.8.4",
     "ts-mixer": "^6.0.3"
   },
   "engines": {
