import { num } from '../../src';
import {
<<<<<<< HEAD
  addPercent,
=======
  isHex,
  toBigInt,
  toHex,
  hexToDecimalString,
  cleanHex,
>>>>>>> 47e52cf3
  assertInRange,
  bigNumberishArrayToDecimalStringArray,
  bigNumberishArrayToHexadecimalStringArray,
  cleanHex,
  getDecimalString,
  getHexString,
  getHexStringArray,
  hexToBytes,
<<<<<<< HEAD
  hexToDecimalString,
  isBigInt,
  isBoolean,
  isHex,
  isNumber,
  isStringWholeNumber,
  toBigInt,
  toCairoBool,
  toHex,
=======
  addPercent,
>>>>>>> 47e52cf3
} from '../../src/utils/num';

describe('isHex', () => {
  test('should return true for valid hex strings', () => {
    expect(isHex('0xab')).toBe(true);
    expect(isHex('0xAB')).toBe(true);
    expect(isHex('0x0')).toBe(true);
    expect(isHex('0x12345')).toBe(true);
  });

  test('should return false for non-hex strings', () => {
    expect(isHex('0xG')).toBe(false);
    expect(isHex('ab')).toBe(false);
    expect(isHex('123')).toBe(false);
    expect(isHex('')).toBe(false);
  });
});

describe('toBigInt', () => {
  test('should properly convert to big int', () => {
    expect(toBigInt(0)).toBe(0n);
    expect(toBigInt(123)).toBe(123n);
    expect(toBigInt(-123)).toBe(-123n);
    expect(toBigInt('1')).toBe(1n);
  });

  test('should throw for invalid arg', () => {
    expect(() => toBigInt('test')).toThrow();
  });
});

describe('toHex', () => {
  test('should properly convert to hex-string', () => {
    expect(toHex(100)).toBe('0x64');
    expect(toHex('200')).toBe('0xc8');
  });
});

describe('hexToDecimalString', () => {
  test('should properly convert to decimal string', () => {
    expect(hexToDecimalString('64')).toBe('100');
    expect(hexToDecimalString('c8')).toBe('200');
  });
});

describe('cleanHex', () => {
  test('should properly clean up the hex string', () => {
    expect(cleanHex('0x00023AB')).toBe('0x23ab');
  });
});

describe('assertInRange', () => {
  test('should not throw when assertion is true', () => {
    expect(() => assertInRange(10, 5, 20, 'value')).not.toThrow();
  });

  test('should throw when assertion is false', () => {
    expect(() => assertInRange(30, 5, 20, 'value')).toThrow();
  });
});

describe('bigNumberishArrayToDecimalStringArray', () => {
  test('should properly convert array elements to decimal strings', () => {
    expect(bigNumberishArrayToDecimalStringArray([100, BigInt(200)])).toStrictEqual(['100', '200']);
  });
});

describe('bigNumberishArrayToHexadecimalStringArray', () => {
  test('should properly convert array elements to hex-strings', () => {
    expect(bigNumberishArrayToHexadecimalStringArray([100, BigInt(200)])).toStrictEqual([
      '0x64',
      '0xc8',
    ]);
  });
});

describe('isStringWholeNumber', () => {
  test('should return correct values', () => {
    expect(isStringWholeNumber('100')).toBe(true);
    expect(isStringWholeNumber('03')).toBe(true);
    expect(isStringWholeNumber('10.0')).toBe(false);
    expect(isStringWholeNumber('test')).toBe(false);
  });
});

describe('getDecimalString', () => {
  test('should properly convert hex-string to decimal string', () => {
    expect(getDecimalString('0x1a')).toBe('26');
  });

  test('should throw when arg is non-valid', () => {
    expect(() => getDecimalString('test')).toThrow();
  });
});

describe('getHexString', () => {
  test('should properly convert to hex-string', () => {
    expect(getHexString('123')).toBe('0x7b');
  });

  test('should throw when arg is non-valid', () => {
    expect(() => getHexString('test')).toThrow();
  });
});

describe('getHexStringArray', () => {
  test('should properly convert array elements to hex-strings', () => {
    expect(getHexStringArray(['100', '200', '0xaa'])).toStrictEqual(['0x64', '0xc8', '0xaa']);
  });
});

describe('toCairoBool', () => {
  test('should properly convert boolean to cairo bool string', () => {
    expect(toCairoBool(false)).toBe('0');
    expect(toCairoBool(true)).toBe('1');
  });
});

describe('hexToBytes', () => {
  test('should properly convert to an array of bytes', () => {
    expect(hexToBytes('0x64')).toStrictEqual(Uint8Array.from([0x64]));
  });

  test('should throw when arg is non-valid', () => {
    expect(() => hexToBytes('test')).toThrow('test needs to be a hex-string');
  });
});

describe('addPercent', () => {
  test('should calculate result and return correct value', () => {
    expect(addPercent(100, 50)).toBe(150n);
    expect(addPercent(100, 0)).toBe(100n);
    expect(addPercent(100, 100)).toBe(200n);
    expect(addPercent(100, 200)).toBe(300n);
    expect(addPercent(100, -50)).toBe(50n);
    expect(addPercent(200, 50)).toBe(300n);
    expect(addPercent(200, -50)).toBe(100n);
    expect(addPercent(200, -100)).toBe(0n);
    expect(addPercent(200, -150)).toBe(-100n);
  });
});

describe('stringToSha256ToArrayBuff4', () => {
  test('should correctly hash&encode an utf8 string', () => {
    const buff = num.stringToSha256ToArrayBuff4('LedgerW');
    expect(buff).toEqual(new Uint8Array([43, 206, 231, 219]));
  });
});

describe('isBigNumberish', () => {
  test('determine if value is a BigNumberish', () => {
    expect(num.isBigNumberish(234)).toBe(true);
    expect(num.isBigNumberish(234n)).toBe(true);
    expect(num.isBigNumberish('234')).toBe(true);
    expect(num.isBigNumberish('0xea')).toBe(true);
    expect(num.isBigNumberish('ea')).toBe(false);
    expect(num.isBigNumberish('zero')).toBe(false);
  });
});

describe('toStorageKey, toHex64', () => {
  test('should convert to 0x + 64 hex unrestricted', () => {
    expect(() => num.toStorageKey('monorepo')).toThrow();

    const key1 = num.toStorageKey('0x123');
    expect(key1).toEqual('0x0000000000000000000000000000000000000000000000000000000000000123');
    expect(key1.length).toEqual(66);

    const key11 = num.toStorageKey(
      '0x000000000000000000000000000000000000000000000000000000000000000000000000000000000123'
    );
    expect(key11).toEqual('0x0000000000000000000000000000000000000000000000000000000000000123');
    expect(key11.length).toEqual(66);

    const key2 = num.toStorageKey(123);
    expect(key2).toEqual('0x000000000000000000000000000000000000000000000000000000000000007b');
    expect(key2.length).toEqual(66);

    const key3 = num.toStorageKey(123n);
    expect(key3).toEqual('0x000000000000000000000000000000000000000000000000000000000000007b');
    expect(key3.length).toEqual(66);
  });

  test('should convert to 0x + 64 hex restricted', () => {
    expect(() => num.toHex64('monorepo')).toThrow();

    const key1 = num.toHex64('0x123');
    expect(key1).toEqual('0x0000000000000000000000000000000000000000000000000000000000000123');
    expect(key1.length).toEqual(66);

    const key11 = num.toHex64(
      '0x000000000000000000000000000000000000000000000000000000000000000000000000000000000123'
    );
    expect(key11).toEqual('0x0000000000000000000000000000000000000000000000000000000000000123');
    expect(key11.length).toEqual(66);

    expect(() =>
      num.toHex64(
        '0x123000000000000000000000000000000000000000000000000000000000000000000000000000000123'
      )
    ).toThrow(TypeError);

    const key2 = num.toHex64(123);
    expect(key2).toEqual('0x000000000000000000000000000000000000000000000000000000000000007b');
    expect(key2.length).toEqual(66);

    const key3 = num.toHex64(123n);
    expect(key3).toEqual('0x000000000000000000000000000000000000000000000000000000000000007b');
    expect(key3.length).toEqual(66);

    const key4 = num.toHex64('0x82bdafb0c4a2b03cd0f16ddcc3339da37f2cbb1aecb2a419764e35b7c3a8ec29');
    expect(key4).toEqual('0x82bdafb0c4a2b03cd0f16ddcc3339da37f2cbb1aecb2a419764e35b7c3a8ec29');
    expect(key4.length).toEqual(66);
  });
});<|MERGE_RESOLUTION|>--- conflicted
+++ resolved
@@ -1,14 +1,6 @@
 import { num } from '../../src';
 import {
-<<<<<<< HEAD
   addPercent,
-=======
-  isHex,
-  toBigInt,
-  toHex,
-  hexToDecimalString,
-  cleanHex,
->>>>>>> 47e52cf3
   assertInRange,
   bigNumberishArrayToDecimalStringArray,
   bigNumberishArrayToHexadecimalStringArray,
@@ -17,19 +9,12 @@
   getHexString,
   getHexStringArray,
   hexToBytes,
-<<<<<<< HEAD
   hexToDecimalString,
-  isBigInt,
-  isBoolean,
   isHex,
-  isNumber,
   isStringWholeNumber,
   toBigInt,
   toCairoBool,
   toHex,
-=======
-  addPercent,
->>>>>>> 47e52cf3
 } from '../../src/utils/num';
 
 describe('isHex', () => {
