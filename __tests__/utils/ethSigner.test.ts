import typedDataExample from '../../__mocks__/typedData/baseExample.json';
import {
  Account,
  CallData,
  Contract,
  EthSigner,
  Provider,
  addAddressPadding,
  cairo,
  encode,
  eth,
  extractContractHashes,
  getLedgerPathBuffer,
  hash,
  num,
  stark,
  type DeclareContractPayload,
} from '../../src';
import { validateAndParseEthAddress } from '../../src/utils/eth';
import { ETransactionVersion } from '../../src/types/api';
import {
  contracts,
  describeIfDevnet,
  devnetETHtokenAddress,
  getTestAccount,
  getTestProvider,
} from '../config/fixtures';

describe('Ethereum signer', () => {
  describe('signer', () => {
    test('Generates random PK', () => {
      const privK = eth.ethRandomPrivateKey();
      expect(privK.length).toBe(66);
      expect(num.isHex(privK)).toBe(true);
    });

    test('Generates pubKey', async () => {
      const mySigner = new EthSigner(
        '0x525bc68475c0955fae83869beec0996114d4bb27b28b781ed2a20ef23121b8de'
      );
      expect(await mySigner.getPubKey()).toBe(
        '0x0178bb97615b49070eefad71cb2f159392274404e41db748d9397147cb25cf597ebfcf2f399e635b72b99b8f76e9080763c65a42c842869815039d912150ddfe'
      ); // full public key 512 bits
    });

    test('Message signature', async () => {
      const myPrivateKey = '0x525bc68475c0955fae83869beec0996114d4bb27b28b781ed2a20ef23121b8de';
      const myEthSigner = new EthSigner(myPrivateKey);
      const message = typedDataExample;
      const sig = await myEthSigner.signMessage(
        message,
        '0x65a822fbee1ae79e898688b5a4282dc79e0042cbed12f6169937fddb4c26641'
      );
      expect(sig).toMatchObject([
        '0xff887f391242bb244e9e10d5da01cb8a',
        '0x665e69338d4e0772039d4a032b01b07b',
        '0xf84a88e94cabba842ab4accf8adc0200',
        '0x61c82a3a2f1a9340620e634bebecb20b',
        '0x1',
      ]);
    });
  });

  describe('cairo v2.5.3 new secp256k1 type', () => {
    const provider = new Provider(getTestProvider());
    let ethPubKContract: Contract;
    const account = getTestAccount(provider);

    beforeAll(async () => {
      const { deploy } = await account.declareAndDeploy({
        contract: contracts.EthPubk.sierra,
        casm: contracts.EthPubk.casm,
      });

      ethPubKContract = new Contract(
        contracts.EthPubk.sierra.abi,
        deploy.contract_address,
        account
      );
    });

    test('secp256k1', async () => {
      const myCallData = new CallData(ethPubKContract.abi);
      const ethPubKey =
        '0x8c7aea7d673a5858bdca128d124fb0765cceb2c16f198f4c14b328aa571331e6f6c87f51d5224d73d118765cb19d7565212f80be5048bff926ba791c17541c92';
      const resp3 = await ethPubKContract.test_public_key(ethPubKey);
      expect(num.toHex(resp3)).toBe(ethPubKey);
      const calldata1 = myCallData.compile('test_public_key', [ethPubKey]);
      const resp4 = (await ethPubKContract.call('test_public_key', [calldata1])) as bigint;

      expect(num.toHex(resp4)).toBe(ethPubKey);
      const resp5 = (await ethPubKContract.call('test_public_key', calldata1)) as bigint;
      expect(num.toHex(resp5)).toBe(ethPubKey);
    });
  });

  describeIfDevnet('ETH account tx V2', () => {
    // devnet only because estimateFee in Sepolia v0.13.1 are producing widely different numbers.
    const provider = new Provider(getTestProvider());
    const account = getTestAccount(provider);
    let ethAccount: Account;
    beforeAll(async () => {
      const { transaction_hash: declTH, class_hash: decClassHash } = await account.declareIfNot({
        contract: contracts.EthAccount.sierra,
        casm: contracts.EthAccount.casm,
      });
      if (declTH) {
        await provider.waitForTransaction(declTH);
      }
      const privateKeyETH = eth.ethRandomPrivateKey();
      const ethSigner = new EthSigner(privateKeyETH);
      const ethFullPublicKey = await ethSigner.getPubKey();
      const pubKeyETHx = cairo.uint256(
        addAddressPadding(encode.addHexPrefix(ethFullPublicKey.slice(4, -64)))
      );
      const salt = pubKeyETHx.low;
      const myCallData = new CallData(contracts.EthAccount.sierra.abi);
      const accountETHconstructorCalldata = myCallData.compile('constructor', {
        public_key: ethFullPublicKey,
      });
      const contractETHAccountAddress = hash.calculateContractAddressFromHash(
        salt,
        decClassHash,
        accountETHconstructorCalldata,
        0
      );

      ethAccount = new Account(provider, contractETHAccountAddress, ethSigner);
      const deployPayload = {
        classHash: decClassHash,
        constructorCalldata: accountETHconstructorCalldata,
        addressSalt: salt,
      };
      const { suggestedMaxFee: feeDeploy } =
        await ethAccount.estimateAccountDeployFee(deployPayload);
      // fund account with ETH
      const { transaction_hash } = await account.execute({
        contractAddress: devnetETHtokenAddress,
        entrypoint: 'transfer',
        calldata: {
          recipient: contractETHAccountAddress,
          amount: cairo.uint256(3n * 10n ** 16n),
        },
      });
      await account.waitForTransaction(transaction_hash);

      const { transaction_hash: txH2, contract_address } = await ethAccount.deployAccount(
        deployPayload,
        { maxFee: stark.estimatedFeeToMaxFee(feeDeploy, 300) }
      );
      await provider.waitForTransaction(txH2);
      expect(contract_address).toBe(contractETHAccountAddress);
    });

    test('ETH account transaction V2', async () => {
<<<<<<< HEAD
      const ethContract2 = new Contract(compiledErc20.abi, devnetETHtokenAddress, ethAccount);
      const respTransfer = await ethContract2
        .withOptions({ maxFee: 1 * 10 ** 16 })
        .transfer(account.address, cairo.uint256(1 * 10 ** 4));
=======
      const ethContract2 = new Contract(contracts.Erc20.abi, devnetETHtokenAddress, ethAccount);
      const respTransfer = await ethContract2.transfer(
        account.address,
        cairo.uint256(1 * 10 ** 4),
        { maxFee: 1 * 10 ** 16 }
      );
>>>>>>> 37a892de
      const txR = await provider.waitForTransaction(respTransfer.transaction_hash);
      if (txR.isSuccess()) {
        expect(txR.execution_status).toBe('SUCCEEDED');
      } else {
        fail('txR not success');
      }
    });

    test('ETH account declaration V2', async () => {
      const accountTestSierra = contracts.Dummy1Eth.sierra;
      const accountTestCasm = contracts.Dummy1Eth.casm;
      const { transaction_hash: declTH2, class_hash: decClassHash2 } =
        await ethAccount.declareIfNot(
          { contract: accountTestSierra, casm: accountTestCasm },
          { maxFee: 1 * 10 ** 16 }
        );
      if (declTH2) {
        await provider.waitForTransaction(declTH2);
      }
      expect(decClassHash2).toBe(
        '0x4f8989ac63c9266a3038eee607c23a4496210e426ce01079cdda6faad1d7733'
      );
    });
  });

  describeIfDevnet('ETH account tx V3', () => {
    // devnet only because estimateFee in Sepolia v0.13.1 are producing widely different numbers.
    const provider = new Provider(getTestProvider());
    const account = getTestAccount(provider);
    const devnetSTRKtokenAddress =
      '0x04718f5a0fc34cc1af16a1cdee98ffb20c31f5cd61d6ab07201858f4287c938d';
    let ethAccount: Account;
    beforeAll(async () => {
      const { transaction_hash: declTH, class_hash: decClassHash } = await account.declareIfNot({
        contract: contracts.EthAccount.sierra,
        casm: contracts.EthAccount.casm,
      });
      if (declTH) {
        await provider.waitForTransaction(declTH);
      }
      const privateKeyETH = eth.ethRandomPrivateKey();
      const ethSigner = new EthSigner(privateKeyETH);
      const ethFullPublicKey = await ethSigner.getPubKey();
      const pubKeyETHx = cairo.uint256(
        addAddressPadding(encode.addHexPrefix(ethFullPublicKey.slice(4, -64)))
      );
      const salt = pubKeyETHx.low;
      const myCallData = new CallData(contracts.EthAccount.sierra.abi);
      const accountETHconstructorCalldata = myCallData.compile('constructor', {
        public_key: ethFullPublicKey,
      });

      const contractETHAccountAddress = hash.calculateContractAddressFromHash(
        salt,
        decClassHash,
        accountETHconstructorCalldata,
        0
      );

      ethAccount = new Account(
        provider,
        contractETHAccountAddress,
        ethSigner,
        undefined,
        ETransactionVersion.V3
      );
      const feeEstimation = await ethAccount.estimateAccountDeployFee({
        classHash: decClassHash,
        addressSalt: salt,
        constructorCalldata: accountETHconstructorCalldata,
      });
      // fund account with STRK
      const { transaction_hash } = await account.execute({
        contractAddress: devnetSTRKtokenAddress,
        entrypoint: 'transfer',
        calldata: {
          recipient: contractETHAccountAddress,
          amount: cairo.uint256(30n * 10n ** 16n), // 0.3 STRK
        },
      });
      await account.waitForTransaction(transaction_hash);
      const { transaction_hash: txH2, contract_address } = await ethAccount.deployAccount(
        {
          classHash: decClassHash,
          constructorCalldata: accountETHconstructorCalldata,
          addressSalt: salt,
        },
        {
          resourceBounds: {
            l2_gas: { max_amount: '0x0', max_price_per_unit: '0x0' },
            l1_gas: {
              max_amount: num.toHex(BigInt(feeEstimation.resourceBounds.l1_gas.max_amount) * 2n),
              max_price_per_unit: num.toHex(
                BigInt(feeEstimation.resourceBounds.l1_gas.max_price_per_unit)
              ),
            },
          },
        }
      );
      await provider.waitForTransaction(txH2);
      expect(contract_address).toBe(contractETHAccountAddress);
    });

    test('ETH account transaction V3', async () => {
      const strkContract2 = new Contract(contracts.Erc20.abi, devnetSTRKtokenAddress, ethAccount);
      const txCallData = strkContract2.populate('transfer', [
        account.address,
        cairo.uint256(1 * 10 ** 4),
      ]);
      const feeTransfer = await ethAccount.estimateInvokeFee(txCallData);
      const respTransfer = await ethAccount.execute(txCallData, undefined, {
        resourceBounds: {
          l2_gas: { max_amount: '0x0', max_price_per_unit: '0x0' },
          l1_gas: {
            max_amount: num.toHex(BigInt(feeTransfer.resourceBounds.l1_gas.max_amount) * 3n),
            max_price_per_unit: num.toHex(feeTransfer.resourceBounds.l1_gas.max_price_per_unit),
          },
        },
      });

      const txR = await provider.waitForTransaction(respTransfer.transaction_hash);
      if (txR.isSuccess()) {
        expect(txR.execution_status).toBe('SUCCEEDED');
      } else {
        fail('txR not success');
      }
    });

    test('ETH account declaration V3', async () => {
      const accountTestSierra = contracts.Dummy2Eth.sierra;
      const accountTestCasm = contracts.Dummy2Eth.casm;
      const payload: DeclareContractPayload = {
        contract: accountTestSierra,
        casm: accountTestCasm,
      };
      const declareContractPayload = extractContractHashes(payload);
      try {
        await provider.getClassByHash(declareContractPayload.classHash);
        expect(true).toBeTruthy(); // test skipped if class already declared
      } catch {
        const feeDeclare = await ethAccount.estimateDeclareFee(payload);
        const { transaction_hash: declTH2, class_hash: decClassHash2 } = await ethAccount.declare(
          payload,
          {
            resourceBounds: {
              l2_gas: { max_amount: '0x0', max_price_per_unit: '0x0' },
              l1_gas: {
                max_amount: num.toHex(BigInt(feeDeclare.resourceBounds.l1_gas.max_amount) * 2n),
                max_price_per_unit: num.toHex(
                  BigInt(feeDeclare.resourceBounds.l1_gas.max_price_per_unit)
                ),
              },
            },
          }
        );
        await provider.waitForTransaction(declTH2);
        expect(decClassHash2).toBe(
          '0x5d574bd1467f1ca5178c118be7cdb3e74718c37bae90ab686a9b8536ca24436'
        );
      }
    });
  });
  describe('Ethereum address', () => {
    test('Eth address format', async () => {
      const ethAddr = '0x8359E4B0152ed5A731162D3c7B0D8D56edB165'; // not a valid 20 bytes ETh address
      expect(validateAndParseEthAddress(ethAddr)).toBe(
        '0x008359e4b0152ed5a731162d3c7b0d8d56edb165'
      );
      expect(validateAndParseEthAddress(BigInt(ethAddr))).toBe(
        '0x008359e4b0152ed5a731162d3c7b0d8d56edb165'
      );
      expect(validateAndParseEthAddress(BigInt(ethAddr).toString(10))).toBe(
        '0x008359e4b0152ed5a731162d3c7b0d8d56edb165'
      );
    });
  });
  describe('Ethereum address', () => {
    test('Eth address format', async () => {
      const ethAddr = '0x8359E4B0152ed5A731162D3c7B0D8D56edB165'; // not a valid 20 bytes ETh address
      expect(validateAndParseEthAddress(ethAddr)).toBe(
        '0x008359e4b0152ed5a731162d3c7b0d8d56edb165'
      );
      expect(validateAndParseEthAddress(BigInt(ethAddr))).toBe(
        '0x008359e4b0152ed5a731162d3c7b0d8d56edb165'
      );
      expect(validateAndParseEthAddress(BigInt(ethAddr).toString(10))).toBe(
        '0x008359e4b0152ed5a731162d3c7b0d8d56edb165'
      );
    });
  });
});

describe('Ledger Signer', () => {
  // signature of Ledger can't be tested automatically.
  // So, just the test of the path encoding.
  test('getLedgerPathBuffer', () => {
    const path = getLedgerPathBuffer(3, 'AstroAPP');
    expect(path).toEqual(
      new Uint8Array([
        128, 0, 10, 85, 71, 65, 233, 201, 95, 192, 123, 107, 0, 0, 0, 0, 0, 0, 0, 3, 0, 0, 0, 0,
      ])
    );
  });
});<|MERGE_RESOLUTION|>--- conflicted
+++ resolved
@@ -153,19 +153,12 @@
     });
 
     test('ETH account transaction V2', async () => {
-<<<<<<< HEAD
-      const ethContract2 = new Contract(compiledErc20.abi, devnetETHtokenAddress, ethAccount);
-      const respTransfer = await ethContract2
-        .withOptions({ maxFee: 1 * 10 ** 16 })
-        .transfer(account.address, cairo.uint256(1 * 10 ** 4));
-=======
       const ethContract2 = new Contract(contracts.Erc20.abi, devnetETHtokenAddress, ethAccount);
       const respTransfer = await ethContract2.transfer(
         account.address,
         cairo.uint256(1 * 10 ** 4),
         { maxFee: 1 * 10 ** 16 }
       );
->>>>>>> 37a892de
       const txR = await provider.waitForTransaction(respTransfer.transaction_hash);
       if (txR.isSuccess()) {
         expect(txR.execution_status).toBe('SUCCEEDED');
