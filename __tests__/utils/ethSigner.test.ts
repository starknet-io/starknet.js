import typedDataExample from '../../__mocks__/typedData/baseExample.json';
import {
  Account,
  CallData,
  Contract,
  EthSigner,
  Provider,
  addAddressPadding,
  cairo,
  encode,
  eth,
  hash,
  num,
  stark,
} from '../../src';
<<<<<<< HEAD
import { validateAndParseEthAddress } from '../../src/utils/eth';
=======
import { ETransactionVersion } from '../../src/types/api';
import {
  compiledDummy1Eth,
  compiledDummy1EthCasm,
  compiledDummy2Eth,
  compiledDummy2EthCasm,
  compiledErc20,
  compiledEthAccount,
  compiledEthCasm,
  compiledEthPubk,
  compiledEthPubkCasm,
  getTestAccount,
  getTestProvider,
} from '../config/fixtures';
>>>>>>> b16db6db

describe('Ethereum signer', () => {
  describe('signer', () => {
    test('Generates random PK', () => {
      const privK = eth.ethRandomPrivateKey();
      expect(privK.length).toBe(66);
      expect(num.isHex(privK)).toBe(true);
    });

    test('Generates pubKey', async () => {
      const mySigner = new EthSigner(
        '0x525bc68475c0955fae83869beec0996114d4bb27b28b781ed2a20ef23121b8de'
      );
      expect(await mySigner.getPubKey()).toBe(
        '0x0178bb97615b49070eefad71cb2f159392274404e41db748d9397147cb25cf597ebfcf2f399e635b72b99b8f76e9080763c65a42c842869815039d912150ddfe'
      ); // full public key 512 bits
    });

    test('Message signature', async () => {
      const myPrivateKey = '0x525bc68475c0955fae83869beec0996114d4bb27b28b781ed2a20ef23121b8de';
      const myEthSigner = new EthSigner(myPrivateKey);
      const message = typedDataExample;
      const sig = await myEthSigner.signMessage(
        message,
        '0x65a822fbee1ae79e898688b5a4282dc79e0042cbed12f6169937fddb4c26641'
      );
      expect(sig).toMatchObject([
        '0xff887f391242bb244e9e10d5da01cb8a',
        '0x665e69338d4e0772039d4a032b01b07b',
        '0xf84a88e94cabba842ab4accf8adc0200',
        '0x61c82a3a2f1a9340620e634bebecb20b',
        '0x1',
      ]);
    });
  });

  describe('cairo v2.5.3 new secp256k1 type', () => {
    const provider = new Provider(getTestProvider());
    let ethPubKContract: Contract;
    const account = getTestAccount(provider);

    beforeAll(async () => {
      const { deploy } = await account.declareAndDeploy({
        contract: compiledEthPubk,
        casm: compiledEthPubkCasm,
      });

      ethPubKContract = new Contract(compiledEthPubk.abi, deploy.contract_address, account);
    });

    test('secp256k1', async () => {
      const myCallData = new CallData(ethPubKContract.abi);
      const ethPubKey =
        '0x8c7aea7d673a5858bdca128d124fb0765cceb2c16f198f4c14b328aa571331e6f6c87f51d5224d73d118765cb19d7565212f80be5048bff926ba791c17541c92';
      const resp3 = await ethPubKContract.test_public_key(ethPubKey);
      expect(num.toHex(resp3)).toBe(ethPubKey);
      const calldata1 = myCallData.compile('test_public_key', [ethPubKey]);
      const resp4 = (await ethPubKContract.call('test_public_key', [calldata1])) as bigint;

      expect(num.toHex(resp4)).toBe(ethPubKey);
      const resp5 = (await ethPubKContract.call('test_public_key', calldata1)) as bigint;
      expect(num.toHex(resp5)).toBe(ethPubKey);
    });
  });

  describe('ETH account tx V2', () => {
    const provider = new Provider(getTestProvider());
    const account = getTestAccount(provider);
    const devnetETHtokenAddress =
      '0x49D36570D4E46F48E99674BD3FCC84644DDD6B96F7C741B1562B82F9E004DC7';
    let ethAccount: Account;
    beforeAll(async () => {
      const { transaction_hash: declTH, class_hash: decClassHash } = await account.declareIfNot({
        contract: compiledEthAccount,
        casm: compiledEthCasm,
      });
      if (declTH) {
        await provider.waitForTransaction(declTH);
      }
      const privateKeyETH = '0x45397ee6ca34cb49060f1c303c6cb7ee2d6123e617601ef3e31ccf7bf5bef1f9';
      const ethSigner = new EthSigner(privateKeyETH);
      const ethFullPublicKey = await ethSigner.getPubKey();
      const pubKeyETHx = cairo.uint256(
        addAddressPadding(encode.addHexPrefix(ethFullPublicKey.slice(4, -64)))
      );
      const salt = pubKeyETHx.low;
      const myCallData = new CallData(compiledEthAccount.abi);
      const accountETHconstructorCalldata = myCallData.compile('constructor', {
        public_key: ethFullPublicKey,
      });
      const contractETHAccountAddress = hash.calculateContractAddressFromHash(
        salt,
        decClassHash,
        accountETHconstructorCalldata,
        0
      );

      // fund account with ETH
      const { transaction_hash } = await account.execute({
        contractAddress: devnetETHtokenAddress,
        entrypoint: 'transfer',
        calldata: {
          recipient: contractETHAccountAddress,
          amount: cairo.uint256(5 * 10 ** 17),
        },
      });
      await account.waitForTransaction(transaction_hash);

      ethAccount = new Account(provider, contractETHAccountAddress, ethSigner);
      const deployPayload = {
        classHash: decClassHash,
        constructorCalldata: accountETHconstructorCalldata,
        addressSalt: salt,
      };
      const { suggestedMaxFee: feeDeploy } =
        await ethAccount.estimateAccountDeployFee(deployPayload);
      const { transaction_hash: txH2, contract_address } = await ethAccount.deployAccount(
        deployPayload,
        { maxFee: stark.estimatedFeeToMaxFee(feeDeploy, 100) }
      );
      await provider.waitForTransaction(txH2);
      expect(contract_address).toBe(contractETHAccountAddress);
    });

    test('ETH account transaction V2', async () => {
      const ethContract2 = new Contract(compiledErc20.abi, devnetETHtokenAddress, ethAccount);
      const respTransfer = await ethContract2.transfer(
        account.address,
        cairo.uint256(2 * 10 ** 16),
        { maxFee: 1 * 10 ** 16 }
      );
      const txR = await provider.waitForTransaction(respTransfer.transaction_hash);

      if (txR.isSuccess()) {
        expect(txR.execution_status).toBe('SUCCEEDED');
      } else {
        fail('txR not success');
      }
    });

    test('ETH account declaration V2', async () => {
      const accountTestSierra = compiledDummy1Eth;
      const accountTestCasm = compiledDummy1EthCasm;
      const { transaction_hash: declTH2, class_hash: decClassHash2 } =
        await ethAccount.declareIfNot(
          { contract: accountTestSierra, casm: accountTestCasm },
          { maxFee: 1 * 10 ** 16 }
        );
      if (declTH2) {
        await provider.waitForTransaction(declTH2);
      }
      expect(decClassHash2).toBe(
        '0x4f8989ac63c9266a3038eee607c23a4496210e426ce01079cdda6faad1d7733'
      );
    });
  });

  describe('ETH account tx V3', () => {
    const provider = new Provider(getTestProvider());
    const account = getTestAccount(provider);
    const devnetSTRKtokenAddress =
      '0x04718f5a0fc34cc1af16a1cdee98ffb20c31f5cd61d6ab07201858f4287c938d';
    let ethAccount: Account;
    beforeAll(async () => {
      const { transaction_hash: declTH, class_hash: decClassHash } = await account.declareIfNot({
        contract: compiledEthAccount,
        casm: compiledEthCasm,
      });
      if (declTH) {
        await provider.waitForTransaction(declTH);
      }
      const privateKeyETH = '0x525bc68475c0955fae83869beec0996114d4bb27b28b781ed2a20ef23121b8de';
      const ethSigner = new EthSigner(privateKeyETH);
      const ethFullPublicKey = await ethSigner.getPubKey();
      const pubKeyETHx = cairo.uint256(
        addAddressPadding(encode.addHexPrefix(ethFullPublicKey.slice(4, -64)))
      );
      const salt = pubKeyETHx.low;
      const myCallData = new CallData(compiledEthAccount.abi);
      const accountETHconstructorCalldata = myCallData.compile('constructor', {
        public_key: ethFullPublicKey,
      });

      const contractETHAccountAddress = hash.calculateContractAddressFromHash(
        salt,
        decClassHash,
        accountETHconstructorCalldata,
        0
      );

      // fund account with STRK
      const { transaction_hash } = await account.execute({
        contractAddress: devnetSTRKtokenAddress,
        entrypoint: 'transfer',
        calldata: {
          recipient: contractETHAccountAddress,
          amount: cairo.uint256(5 * 10 ** 17),
        },
      });
      await account.waitForTransaction(transaction_hash);

      ethAccount = new Account(
        provider,
        contractETHAccountAddress,
        ethSigner,
        undefined,
        ETransactionVersion.V3
      );
      const feeEstimation = await ethAccount.estimateAccountDeployFee({
        classHash: decClassHash,
        addressSalt: salt,
        constructorCalldata: accountETHconstructorCalldata,
      });
      const { transaction_hash: txH2, contract_address } = await ethAccount.deployAccount(
        {
          classHash: decClassHash,
          constructorCalldata: accountETHconstructorCalldata,
          addressSalt: salt,
        },
        {
          resourceBounds: {
            l2_gas: { max_amount: '0x0', max_price_per_unit: '0x0' },
            l1_gas: {
              max_amount: num.toHex(BigInt(feeEstimation.resourceBounds.l1_gas.max_amount) * 2n),
              max_price_per_unit: num.toHex(
                BigInt(feeEstimation.resourceBounds.l1_gas.max_price_per_unit) * 2n
              ),
            },
          },
        }
      );
      await provider.waitForTransaction(txH2);
      expect(contract_address).toBe(contractETHAccountAddress);
    });

    test('ETH account transaction V3', async () => {
      const ethContract2 = new Contract(compiledErc20.abi, devnetSTRKtokenAddress, ethAccount);
      const txCallData = ethContract2.populate('transfer', [
        account.address,
        cairo.uint256(1 * 10 ** 15),
      ]);
      const feeTransfer = await ethAccount.estimateInvokeFee(txCallData);
      const respTransfer = await ethAccount.execute(txCallData, undefined, {
        resourceBounds: {
          l2_gas: { max_amount: '0x0', max_price_per_unit: '0x0' },
          l1_gas: {
            max_amount: num.toHex(
              stark.estimatedFeeToMaxFee(feeTransfer.resourceBounds.l1_gas.max_amount, 150)
            ),
            max_price_per_unit: num.toHex(
              stark.estimatedFeeToMaxFee(feeTransfer.resourceBounds.l1_gas.max_price_per_unit, 150)
            ),
          },
        },
      });

      const txR = await provider.waitForTransaction(respTransfer.transaction_hash);
      if (txR.isSuccess()) {
        expect(txR.execution_status).toBe('SUCCEEDED');
      } else {
        fail('txR not success');
      }
    });

    test('ETH account declaration V3', async () => {
      const accountTestSierra = compiledDummy2Eth;
      const accountTestCasm = compiledDummy2EthCasm;
      const feeDeclare = await ethAccount.estimateDeclareFee({
        contract: accountTestSierra,
        casm: accountTestCasm,
      });
      const { transaction_hash: declTH2, class_hash: decClassHash2 } =
        await ethAccount.declareIfNot(
          { contract: accountTestSierra, casm: accountTestCasm },
          {
            resourceBounds: {
              l2_gas: { max_amount: '0x0', max_price_per_unit: '0x0' },
              l1_gas: {
                max_amount: num.toHex(BigInt(feeDeclare.resourceBounds.l1_gas.max_amount) * 2n),
                max_price_per_unit: num.toHex(
                  BigInt(feeDeclare.resourceBounds.l1_gas.max_price_per_unit) * 2n
                ),
              },
            },
          }
        );
      if (declTH2) {
        await provider.waitForTransaction(declTH2);
      }
      expect(decClassHash2).toBe(
        '0x5d574bd1467f1ca5178c118be7cdb3e74718c37bae90ab686a9b8536ca24436'
      );
    });
  });
  describe('Ethereum address', () => {
    test('Eth address format', async () => {
      const ethAddr = '0x8359E4B0152ed5A731162D3c7B0D8D56edB165';
      expect(validateAndParseEthAddress(ethAddr)).toBe(
        '0x008359e4b0152ed5a731162d3c7b0d8d56edb165'
      );
      expect(validateAndParseEthAddress(BigInt(ethAddr))).toBe(
        '0x008359e4b0152ed5a731162d3c7b0d8d56edb165'
      );
      expect(validateAndParseEthAddress(BigInt(ethAddr).toString(10))).toBe(
        '0x008359e4b0152ed5a731162d3c7b0d8d56edb165'
      );
    });
  });
});<|MERGE_RESOLUTION|>--- conflicted
+++ resolved
@@ -13,9 +13,7 @@
   num,
   stark,
 } from '../../src';
-<<<<<<< HEAD
 import { validateAndParseEthAddress } from '../../src/utils/eth';
-=======
 import { ETransactionVersion } from '../../src/types/api';
 import {
   compiledDummy1Eth,
@@ -30,7 +28,6 @@
   getTestAccount,
   getTestProvider,
 } from '../config/fixtures';
->>>>>>> b16db6db
 
 describe('Ethereum signer', () => {
   describe('signer', () => {
