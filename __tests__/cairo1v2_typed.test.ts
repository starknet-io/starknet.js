import { ABI as StringABI } from '../__mocks__/cairo/cairo240/string';
import { tAbi } from '../__mocks__/hellov2';
import {
  Account,
  BigNumberish,
  CairoCustomEnum,
  CairoOption,
  CairoOptionVariant,
  CairoResult,
  CairoResultVariant,
  CallData,
  Calldata,
  CompiledSierra,
  Contract,
<<<<<<< HEAD
  DeclareDeployDCResponse,
=======
  DeclareDeployUDCResponse,
  ParsedEvents,
>>>>>>> 7b864a25
  ProviderInterface,
  RawArgsArray,
  RawArgsObject,
  TypedContractV2,
  byteArray,
  cairo,
  ec,
  hash,
  num,
  selector,
  shortString,
  stark,
} from '../src';
import { hexToDecimalString } from '../src/utils/num';
import { encodeShortString } from '../src/utils/shortString';
import { isString } from '../src/utils/typed';
import {
  contracts,
  createTestProvider,
  getTestAccount,
  STRKtokenAddress,
  TEST_TX_VERSION,
} from './config/fixtures';
import { initializeMatcher } from './config/schema';

const { uint256, tuple, isCairo1Abi } = cairo;
const { toHex } = num;
const { starknetKeccak } = selector;

describe('Cairo 1', () => {
  let provider: ProviderInterface;
  let account: Account;

  beforeAll(async () => {
    provider = await createTestProvider();
    account = getTestAccount(provider);
  });

  describe('API &  Contract interactions', () => {
    let dd: DeclareDeployDCResponse;
    let cairo1Contract: TypedContractV2<typeof tAbi>;
    let dd2: DeclareDeployDCResponse;
    let cairo210Contract: TypedContractV2<typeof tAbi>;
    initializeMatcher(expect);

    beforeAll(async () => {
      dd = await account.declareAndDeploy({
        contract: contracts.C1v2.sierra,
        casm: contracts.C1v2.casm,
      });
      cairo1Contract = new Contract({
        abi: contracts.C1v2.sierra.abi,
        address: dd.deploy.contract_address,
        providerOrAccount: account,
      }).typedv2(tAbi);

      dd2 = await account.declareAndDeploy({
        contract: contracts.C210.sierra,
        casm: contracts.C210.casm,
      });
      cairo210Contract = new Contract({
        abi: contracts.C210.sierra.abi,
        address: dd2.deploy.contract_address,
        providerOrAccount: account,
      }).typedv2(tAbi);
    });

    test('Declare & deploy v2 - Hello Cairo 1 contract', async () => {
      expect(dd.declare).toMatchSchemaRef('DeclareContractResponse');
      expect(dd.deploy).toMatchSchemaRef('DeployContractUDCResponse');
      expect(cairo1Contract).toBeInstanceOf(Contract);
      expect(cairo210Contract).toBeInstanceOf(Contract);
    });

    test('getCairoVersion', async () => {
      const version1 = await cairo1Contract.getVersion();
      expect(version1).toEqual({ cairo: '1', compiler: '2' });

      const version210 = await cairo210Contract.getVersion();
      expect(version210).toEqual({ cairo: '1', compiler: '2' });
    });

    xtest('validate TS for redeclare - skip testing', async () => {
      const cc0 = await account.getClassAt(dd.deploy.address);
      const cc0_1 = await account.getClassByHash(toHex(dd.declare.class_hash));

      await account.declare({
        contract: cc0 as CompiledSierra,
        casm: contracts.C1v2.casm,
      });

      await account.declare({
        contract: cc0_1 as CompiledSierra,
        casm: contracts.C1v2.casm,
      });
    });

    test('deployContract Cairo1', async () => {
      const deploy = await account.deployContract({
        classHash: dd.deploy.classHash,
      });
      expect(deploy).toHaveProperty('address');
    });

    test('GetClassByHash', async () => {
      const classResponse = await provider.getClassByHash(dd.deploy.classHash);
      expect(classResponse).toMatchSchemaRef('SierraContractClass');
    });

    test('GetClassAt', async () => {
      const classResponse = await provider.getClassAt(dd.deploy.contract_address);
      expect(classResponse).toMatchSchemaRef('SierraContractClass');
    });

    test('isCairo1', async () => {
      const isContractCairo1 = cairo1Contract.isCairo1();
      expect(isContractCairo1).toBe(true);
      const isAbiCairo1 = isCairo1Abi(cairo1Contract.abi);
      expect(isAbiCairo1).toBe(true);
    });

    test('Cairo 1 Contract Interaction - skip invoke validation & call parsing', async () => {
      const tx = await cairo1Contract.increase_balance(
        CallData.compile({
          amount: 100,
        })
      );
      await account.waitForTransaction(tx.transaction_hash);

      const balance = await cairo1Contract
        .withOptions({
          parseResponse: false,
        })
        .get_balance();

      // TODO: handle parseResponse correctly, get_balance should return a list here !?
      expect(num.toBigInt(balance)).toBe(100n);
    });

    test('Cairo 1 Contract Interaction - felt252', async () => {
      const tx = await cairo1Contract.increase_balance(100);
      await account.waitForTransaction(tx.transaction_hash);
      const balance = await cairo1Contract.get_balance();
      expect(balance).toBe(200n);
    });

    test('Cairo 1 Contract Interaction - uint 8, 16, 32, 64, 128, litterals', async () => {
      const tx = await cairo1Contract.increase_balance_u8(20n);
      await account.waitForTransaction(tx.transaction_hash);
      const balance = await cairo1Contract.get_balance_u8();
      expect(balance).toBe(20n);

      let result = await cairo1Contract.test_u16(255n);
      expect(result).toBe(256n);
      result = await cairo1Contract.test_u32(255n);
      expect(result).toBe(256n);
      result = await cairo1Contract.test_u64(255n);
      expect(result).toBe(256n);
      result = await cairo1Contract.test_u128(255n);
      expect(result).toBe(256n);
    });

    test('Cairo 1 - uint256', async () => {
      // defined as number
      const result = await cairo1Contract.test_u256(2n ** 256n - 2n);
      expect(result).toBe(2n ** 256n - 1n);

      // defined as struct
      const result1 = await cairo1Contract.test_u256(uint256(2n ** 256n - 2n));
      expect(result1).toBe(2n ** 256n - 1n);

      // using Contract.populate result in meta-class
      const functionParameters: RawArgsObject = { p1: cairo.uint256(15) };
      const myCall0 = cairo1Contract.populate('test_u256', functionParameters);
      if (myCall0.calldata !== undefined) {
        const res0 = await cairo1Contract.test_u256(myCall0.calldata);
        expect(res0).toBe(16n);
      }
      const myCall0a = cairo1Contract.populate('test_u256', { p1: 15 });
      if (myCall0a.calldata !== undefined) {
        const res0a = await cairo1Contract.test_u256(myCall0a.calldata);
        expect(res0a).toBe(16n);
      }
      // using myCallData.compile result in meta-class
      const contractCallData: CallData = new CallData(cairo1Contract.abi);
      const myCalldata: Calldata = contractCallData.compile('test_u256', functionParameters);
      const res1 = await cairo1Contract.test_u256(myCalldata);
      expect(res1).toBe(16n);

      // using CallData.compile result in meta-class
      const contractCallData2: Calldata = CallData.compile(functionParameters);
      const res2 = await cairo1Contract.test_u256(contractCallData2);
      expect(res2).toBe(16n);
    });

    test('Cairo 1 Contract Interaction - bool', async () => {
      const cdata = CallData.compile({ false: false, true: true });
      expect(cdata).toEqual(['0', '1']);

      let tx = await cairo1Contract.set_status(true);
      await account.waitForTransaction(tx.transaction_hash);
      let status = await cairo1Contract.get_status();

      expect(status).toBe(true);

      tx = await cairo1Contract.set_status(false);
      await account.waitForTransaction(tx.transaction_hash);
      status = await cairo1Contract.get_status();

      expect(status).toBe(false);

      tx = await cairo1Contract.set_status(true);
      await account.waitForTransaction(tx.transaction_hash);
      status = await cairo1Contract.get_status();

      expect(status).toBe(true);
    });

    test('Cairo 1 Contract Interaction - ContractAddress, ClassHash, EthAddress', async () => {
      const tx = await cairo1Contract.set_ca('123');
      await account.waitForTransaction(tx.transaction_hash);
      const status = await cairo1Contract.get_ca();
      expect(status).toBe(123n);

      // new types Cairo v2.0.0
      const compiled = cairo1Contract.populate('new_types', {
        ch: 123456789n,
        eth_addr: 987654321n,
        contr_address: 657563474357n,
      });
      const result = await cairo1Contract.call('new_types', compiled.calldata as Calldata);
      expect(result).toStrictEqual({ '0': 123456789n, '1': 987654321n, '2': 657563474357n });

      const myCalldata = new CallData(contracts.C1v2.sierra.abi); // test arrays
      const compiled2 = myCalldata.compile('array_new_types', {
        tup: cairo.tuple(256, '0x1234567890', '0xe3456'),
        tupa: cairo.tuple(
          ['0x1234567890', '0xe3456'], // ContractAddress
          ['0x1234567891', '0xe3457'], // EthAddress
          ['0x1234567892', '0xe3458'] // ClassHash
        ),
      });
      const res1 = await cairo1Contract.call('array_new_types', compiled2);
      expect(res1).toStrictEqual({
        '0': [78187493520n, 930902n],
        '1': [78187493521n, 930903n],
        '2': [78187493522n, 930904n],
      });
      const res2 = await cairo1Contract.call('array_contract_addr', [['0x1234567892', '0xe3458']]);
      expect(res2).toStrictEqual([78187493522n, 930904n]);
    });

    test('Cairo1 simple getStorageAt variables retrieval', async () => {
      // u8
      let tx = await cairo1Contract.increase_balance(100);
      await account.waitForTransaction(tx.transaction_hash);
      const balance = await cairo1Contract.get_balance();
      let key = starknetKeccak('balance');
      let storage = await account.getStorageAt(cairo1Contract.address, key);
      expect(BigInt(storage)).toBe(balance);

      // felt
      tx = await cairo1Contract.set_ca('123');
      await account.waitForTransaction(tx.transaction_hash);
      const ca = await cairo1Contract.get_ca();
      key = starknetKeccak('ca');
      storage = await account.getStorageAt(cairo1Contract.address, key);
      expect(BigInt(storage)).toBe(ca);

      // bool
      tx = await cairo1Contract.set_status(true);
      await account.waitForTransaction(tx.transaction_hash);
      const status = await cairo1Contract.get_status();
      key = starknetKeccak('status');
      storage = await account.getStorageAt(cairo1Contract.address, key);
      expect(Boolean(BigInt(storage))).toBe(status);

      // simple struct
      tx = await cairo1Contract.set_user1({
        address: '0x54328a1075b8820eb43caf0caa233923148c983742402dcfc38541dd843d01a',
        is_claimed: true,
      });
      await account.waitForTransaction(tx.transaction_hash);
      const user = await cairo1Contract.get_user1();
      key = starknetKeccak('user1');
      const storage1 = await account.getStorageAt(cairo1Contract.address, key);
      const storage2 = await account.getStorageAt(cairo1Contract.address, key + 1n);
      expect(BigInt(storage1)).toBe(user.address);
      expect(Boolean(BigInt(storage2))).toBe(user.is_claimed);

      // TODO: Complex mapping - https://docs.starknet.io/documentation/architecture_and_concepts/Contracts/contract-storage/
    });

    test('Cairo 1 Contract Interaction - echo flat un-named un-nested tuple', async () => {
      const status = await cairo1Contract.echo_un_tuple(tuple(77, 123));
      expect(Object.values(status)).toEqual([77n, 123n]);
    });

    test('Cairo 1 Contract Interaction - echo flat un-nested Array u8, uint256, bool', async () => {
      const status = await cairo1Contract.echo_array([123, 55, 77, 255]);
      expect(status).toEqual([123n, 55n, 77n, 255n]);

      // uint256 defined as number
      const status1 = await cairo1Contract.echo_array_u256([123, 55, 77, 255]);
      expect(status1).toEqual([123n, 55n, 77n, 255n]);

      // uint256 defined as struct
      const status11 = await cairo1Contract.echo_array_u256([
        uint256(123),
        uint256(55),
        uint256(77),
        uint256(255),
      ]);
      expect(status11).toEqual([123n, 55n, 77n, 255n]);

      const status2 = await cairo1Contract.echo_array_bool([true, true, false, false]);
      expect(status2).toEqual([true, true, false, false]);

      // Span type
      const comp = cairo1Contract.populate('new_span', { my_span: [1, 2, 3] });
      const resp = await cairo1Contract.call('new_span', comp.calldata as Calldata);
      expect(resp).toEqual([1n, 2n, 3n]);
    });

    test('Cairo 1 Contract Interaction - echo flat un-nested Struct', async () => {
      const status = await cairo1Contract.echo_struct({
        val: 'simple',
      });
      if (isString(status.val)) {
        expect(shortString.decodeShortString(status.val)).toBe('simple');
      }
    });

    test('Cairo 1 more complex structs', async () => {
      const tx = await cairo1Contract.set_bet();
      await account.waitForTransaction(tx.transaction_hash);
      const status = await cairo1Contract
        .withOptions({
          formatResponse: { name: 'string', description: 'string' },
        })
        .get_bet(1);

      const expected = {
        name: 'test',
        description: 'dec',
        expire_date: 1n,
        creation_time: 1n,
        creator: BigInt(account.address),
        is_cancelled: false,
        is_voted: false,
        bettor: {
          address: BigInt(account.address),
          is_claimed: false,
        },
        counter_bettor: {
          address: BigInt(account.address),
          is_claimed: false,
        },
        winner: false,
        pool: 10n,
        amount: 1000n,
      };
      expect(expected).toEqual(status);
    });

    test('C1 Array 2D', async () => {
      const cd = CallData.compile({
        test: [
          [1, 2],
          [3, 4],
        ],
      });

      const tx = await cairo1Contract.array2d_ex([
        [1, 2],
        [3, 4],
      ]);
      await account.waitForTransaction(tx.transaction_hash);
      const tx1 = await cairo1Contract.array2d_ex(cd);
      await account.waitForTransaction(tx1.transaction_hash);

      const result0 = await cairo1Contract.array2d_felt([
        [1, 2],
        [3, 4],
      ]);
      const result01 = await cairo1Contract.array2d_felt(cd);
      expect(result0).toBe(1n);
      expect(result0).toBe(result01);

      const result1 = await cairo1Contract.array2d_array([
        [1, 2],
        [3, 4],
      ]);
      const result11 = await cairo1Contract.array2d_array(cd);
      expect(result1).toEqual([
        [1n, 2n],
        [3n, 4n],
      ]);
      expect(result1).toEqual(result11);
    });

    test('mix tuples', async () => {
      const res = await cairo1Contract.array_bool_tuple([1, 2, 3], true);
      expect(res).toEqual({
        0: [1n, 2n, 3n, 1n, 2n],
        1: true,
      });

      const res1 = await cairo1Contract.tuple_echo(tuple([1, 2, 3], [4, 5, 6]));
      expect(res1).toEqual({
        0: [1n, 2n, 3n],
        1: [4n, 5n, 6n],
      });
    });

    test('CairoEnums', async () => {
      type Order = {
        p1: BigNumberish;
        p2: number | bigint;
      };
      // return a Cairo Custom Enum
      const myCairoEnum: CairoCustomEnum = await cairo1Contract.my_enum_output(50);
      expect(myCairoEnum.unwrap()).toEqual(3n);
      expect(myCairoEnum.activeVariant()).toEqual('Error');

      const myCairoEnum2: CairoCustomEnum = await cairo1Contract.my_enum_output(100);
      // expect(myCairoEnum2.unwrap()).toEqual(BigInt(shortString.encodeShortString('attention:100')));
      expect(myCairoEnum2.activeVariant()).toEqual('Warning');

      const myCairoEnum3: CairoCustomEnum = await cairo1Contract.my_enum_output(150);
      const res: Order = myCairoEnum3.unwrap();
      expect(res).toEqual({ p1: 1n, p2: 150n });
      expect(myCairoEnum3.activeVariant()).toEqual('Response');

      // Send a Cairo Custom Enum
      const res2 = (await cairo1Contract.call('my_enum_input', [
        new CairoCustomEnum({ Error: 100 }),
      ])) as bigint;
      const myOrder: Order = { p1: 100, p2: 200 };
      const res3 = await cairo1Contract.my_enum_input(new CairoCustomEnum({ Response: myOrder }));
      expect(res2).toEqual(100n);
      expect(res3).toEqual(200n);

      const comp2 = CallData.compile([
        new CairoCustomEnum({
          Response: undefined,
          Warning: undefined,
          Error: 100,
        }),
      ]);
      const res2a = (await cairo1Contract.call('my_enum_input', comp2)) as bigint;
      const comp3 = CallData.compile([
        new CairoCustomEnum({
          Response: myOrder,
          Warning: undefined,
          Error: undefined,
        }),
      ]);
      const res3a = (await cairo1Contract.my_enum_input(comp3)) as bigint;
      expect(res2a).toEqual(100n);
      expect(res3a).toEqual(200n);

      const comp2b = cairo1Contract.populate('my_enum_input', {
        customEnum: new CairoCustomEnum({ Error: 100 }),
      });
      const res2b = (await cairo1Contract.call(
        'my_enum_input',
        comp2b.calldata as Calldata
      )) as bigint;
      const comp3b = cairo1Contract.populate('my_enum_input', {
        customEnum: new CairoCustomEnum({ Response: myOrder }),
      });
      // comp3b.calldata
      if (comp3b.calldata !== undefined) {
        const res3b = (await cairo1Contract.my_enum_input(comp3b.calldata)) as bigint;
        expect(res3b).toEqual(200n);
      }
      expect(res2b).toEqual(100n);

      // return a Cairo Option
      const myCairoOption: CairoOption<Order> = await cairo1Contract.option_order_output(50);
      expect(myCairoOption.unwrap()).toEqual(undefined);
      expect(myCairoOption.isNone()).toEqual(true);
      expect(myCairoOption.isSome()).toEqual(false);

      const myCairoOption2: CairoOption<Order> = await cairo1Contract.option_order_output(150);
      expect(myCairoOption2.unwrap()).toEqual({ p1: 18n, p2: 150n });
      expect(myCairoOption2.isNone()).toEqual(false);
      expect(myCairoOption2.isSome()).toEqual(true);

      // send a Cairo Option
      const cairoOption1 = new CairoOption<Order>(CairoOptionVariant.None);
      const res4 = (await cairo1Contract.call('option_order_input', [cairoOption1])) as bigint;
      const comp4a = CallData.compile([cairoOption1]);
      const res4a = (await cairo1Contract.call('option_order_input', comp4a)) as bigint;
      const res5 = (await cairo1Contract.option_order_input(
        new CairoOption<Order>(CairoOptionVariant.Some, myOrder)
      )) as bigint;
      const res5a = (await cairo1Contract.option_order_input(
        CallData.compile([new CairoOption<Order>(CairoOptionVariant.Some, myOrder)])
      )) as bigint;
      expect(res4).toEqual(17n);
      expect(res4a).toEqual(17n);
      expect(res5).toEqual(200n);
      expect(res5a).toEqual(200n);

      // return a Cairo Result
      const myCairoResult: CairoResult<Order, BigNumberish> =
        await cairo1Contract.enum_result_output(50);
      expect(myCairoResult.unwrap()).toEqual(14n);
      expect(myCairoResult.isErr()).toEqual(true);
      expect(myCairoResult.isOk()).toEqual(false);

      const myCairoResult2: CairoResult<Order, BigNumberish> =
        await cairo1Contract.enum_result_output(150);
      expect(myCairoResult2.unwrap()).toEqual({ p1: 8n, p2: 150n });
      expect(myCairoResult2.isErr()).toEqual(false);
      expect(myCairoResult2.isOk()).toEqual(true);

      // send a Cairo Result
      const cairoResult1 = new CairoResult<Order, BigNumberish>(CairoResultVariant.Err, 18n);
      const res6 = (await cairo1Contract.call('enum_result_input', [cairoResult1])) as bigint;
      const comp6a = CallData.compile([cairoResult1]);
      const res6a = (await cairo1Contract.call('enum_result_input', comp6a)) as bigint;
      const res7 = (await cairo1Contract.enum_result_input(
        new CairoResult<Order, number | bigint>(CairoResultVariant.Ok, myOrder)
      )) as bigint;
      const res7a = (await cairo1Contract.enum_result_input(
        CallData.compile([new CairoResult<Order, BigNumberish>(CairoResultVariant.Ok, myOrder)])
      )) as bigint;
      expect(res6).toEqual(18n);
      expect(res6a).toEqual(18n);
      expect(res7).toEqual(200n);
      expect(res7a).toEqual(200n);
    });

    test('Cairo 2.1.0 simple contract', async () => {
      const res = await cairo210Contract.test_felt(1, 100, 3);
      expect(res).toEqual(101n);

      const call1 = cairo210Contract.populate('test_len', { p1: 100, string_len: 200 });
      expect(call1.calldata).toEqual(['100', '200']);
    });

    test('myCallData.compile for Cairo 1', async () => {
      const myFalseUint256 = { high: 1, low: 23456 }; // wrong order
      type Order2 = {
        p1: BigNumberish;
        p2: BigNumberish[];
      };

      const myOrder2bis: Order2 = {
        // wrong order
        p2: [234, 467456745457n, '0x56ec'],
        p1: '17',
      };
      const myRawArgsObject: RawArgsObject = {
        // wrong order
        active: true,
        symbol: 'NIT',
        initial_supply: myFalseUint256,
        recipient: '0x7e00d496e324876bbc8531f2d9a82bf154d1a04a50218ee74cdd372f75a551a',
        decimals: 18,
        tupoftup: tuple(tuple(34, '0x5e'), myFalseUint256),
        card: myOrder2bis,
        longText: 'Bug is back, for ever, here and everywhere',
        array1: [100, 101, 102],
        array2: [
          [200, 201],
          [202, 203],
          [204, 205],
        ],
        array3: [myOrder2bis, myOrder2bis],
        array4: [myFalseUint256, myFalseUint256],
        tuple1: tuple(40000n, myOrder2bis, [54, 55n, '0xae'], 'texte'),
        name: 'niceToken',
        array5: [tuple(251, 40000n), tuple(252, 40001n)],
      };
      const myRawArgsArray: RawArgsArray = [
        'niceToken',
        'NIT',
        18,
        { low: 23456, high: 1 },
        { p1: '17', p2: [234, 467456745457n, '0x56ec'] },
        '0x7e00d496e324876bbc8531f2d9a82bf154d1a04a50218ee74cdd372f75a551a',
        true,
        { '0': { '0': 34, '1': '0x5e' }, '1': { low: 23456, high: 1 } },
        'Bug is back, for ever, here and everywhere',
        [100, 101, 102],
        [
          [200, 201],
          [202, 203],
          [204, 205],
        ],
        [
          { p1: '17', p2: [234, 467456745457n, '0x56ec'] },
          { p1: '17', p2: [234, 467456745457n, '0x56ec'] },
        ],
        [
          { low: 23456, high: 1 },
          { low: 23456, high: 1 },
        ],
        {
          '0': 40000n,
          '1': { p1: '17', p2: [234, 467456745457n, '0x56ec'] },
          '2': [54, 55n, '0xae'],
          '3': 'texte',
        },
        [
          { '0': 251, '1': 40000n },
          { '0': 252, '1': 40001n },
        ],
      ];

      const contractCallData: CallData = new CallData(contracts.ComplexSierra.abi);
      const callDataFromObject: Calldata = contractCallData.compile('constructor', myRawArgsObject);
      const callDataFromArray: Calldata = contractCallData.compile('constructor', myRawArgsArray);
      const expectedResult = [
        '2036735872918048433518',
        '5130580',
        '18',
        '23456',
        '1',
        '17',
        '3',
        '234',
        '467456745457',
        '22252',
        '3562055384976875123115280411327378123839557441680670463096306030682092229914',
        '1',
        '34',
        '94',
        '23456',
        '1',
        '2',
        '117422190885827407409664260607192623408641871979684112605616397634538401380',
        '39164769268277364419555941',
        '3',
        '100',
        '101',
        '102',
        '3',
        '2',
        '200',
        '201',
        '2',
        '202',
        '203',
        '2',
        '204',
        '205',
        '2',
        '17',
        '3',
        '234',
        '467456745457',
        '22252',
        '17',
        '3',
        '234',
        '467456745457',
        '22252',
        '2',
        '23456',
        '1',
        '23456',
        '1',
        '40000',
        '0',
        '17',
        '3',
        '234',
        '467456745457',
        '22252',
        '3',
        '54',
        '55',
        '174',
        '499918599269',
        '2',
        '251',
        '40000',
        '252',
        '40001',
      ];
      expect(callDataFromObject).toStrictEqual(expectedResult);
      expect(callDataFromArray).toStrictEqual(expectedResult);
    });
  });

  describe('Cairo1 Account contract', () => {
    let accountC1: Account;

    beforeAll(async () => {
      // Deploy Cairo 1 Account
      const priKey = stark.randomAddress();
      const pubKey = ec.starkCurve.getStarkKey(priKey);

      const calldata = { publicKey: pubKey };

      // declare account
      const declareAccount = await account.declareIfNot({
        contract: contracts.C1Account.sierra,
        casm: contracts.C1Account.casm,
      });
      if (declareAccount.transaction_hash) {
        await account.waitForTransaction(declareAccount.transaction_hash);
      }
      const accountClassHash = declareAccount.class_hash;

      // fund new account
      const toBeAccountAddress = hash.calculateContractAddressFromHash(
        pubKey,
        accountClassHash,
        calldata,
        0
      );

      const { transaction_hash } = await account.execute({
        contractAddress: STRKtokenAddress,
        entrypoint: 'transfer',
        calldata: {
          recipient: toBeAccountAddress,
          amount: uint256(5n * 10n ** 16n),
        },
      });
      await account.waitForTransaction(transaction_hash);

      // deploy account
      accountC1 = new Account({
        provider,
        address: toBeAccountAddress,
        signer: priKey,
        transactionVersion: TEST_TX_VERSION,
      });
      const deployed = await accountC1.deploySelf({
        classHash: accountClassHash,
        constructorCalldata: calldata,
        addressSalt: pubKey,
      });
      const receipt = await account.waitForTransaction(deployed.transaction_hash);
      expect(receipt).toMatchSchemaRef('GetTransactionReceiptResponse');
    });

    test('deploy Cairo1 Account', () => {
      expect(accountC1).toBeInstanceOf(Account);
    });
  });

  describe('Event Parsing', () => {
    let eventContract: TypedContractV2<typeof tAbi>;
    const simpleKeyVariable = 0n;
    const simpleKeyStruct = {
      first: 1n,
      second: 2n,
    };
    const simpleKeyArray = [3n, 4n, 5n];
    const simpleDataVariable = 6n;
    const simpleDataStruct = {
      first: 7n,
      second: 8n,
    };
    const simpleDataArray = [9n, 10n, 11n];
    const nestedKeyStruct = {
      simpleStruct: {
        first: 0n,
        second: 1n,
      },
      simpleArray: [2n, 3n, 4n, 5n],
    };
    const nestedDataStruct = {
      simpleStruct: {
        first: 6n,
        second: 7n,
      },
      simpleArray: [8n, 9n, 10n, 11n],
    };
    beforeAll(async () => {
      const { deploy } = await account.declareAndDeploy({
        contract: contracts.C1v2.sierra,
        casm: contracts.C1v2.casm,
      });

      eventContract = new Contract({
        abi: contracts.C1v2.sierra.abi,
        address: deploy.contract_address,
        providerOrAccount: account,
      }).typedv2(tAbi);
    });

    test('parse event returning a regular struct', async () => {
      const { transaction_hash } = await eventContract.emitEventRegular(
        simpleKeyVariable,
        simpleKeyStruct,
        simpleKeyArray,
        simpleDataVariable,
        simpleDataStruct,
        simpleDataArray
      );
      const shouldBe: ParsedEvents = [
        {
          'hello_res_events_newTypes::hello_res_events_newTypes::HelloStarknet::EventRegular': {
            simpleKeyVariable,
            simpleKeyStruct,
            simpleKeyArray,
            simpleDataVariable,
            simpleDataStruct,
            simpleDataArray,
          },
        },
      ];
      const tx = await provider.waitForTransaction(transaction_hash);
      const events = eventContract.parseEvents(tx);
      expect(events[0]).toMatchEventStructure(shouldBe[0]);
    });

    test('parse event returning a nested struct', async () => {
      const { transaction_hash } = await eventContract.emitEventNested(
        nestedKeyStruct,
        nestedDataStruct
      );
      const shouldBe: ParsedEvents = [
        {
          'hello_res_events_newTypes::hello_res_events_newTypes::HelloStarknet::EventNested': {
            nestedKeyStruct,
            nestedDataStruct,
          },
        },
      ];
      const tx = await provider.waitForTransaction(transaction_hash);
      const events = eventContract.parseEvents(tx);
      expect(events[0]).toMatchEventStructure(shouldBe[0]);
    });

    test('parse tx returning multiple similar events', async () => {
      const anotherKeyVariable = 100n;
      const shouldBe: ParsedEvents = [
        {
          'hello_res_events_newTypes::hello_res_events_newTypes::HelloStarknet::EventRegular': {
            simpleKeyVariable,
            simpleKeyStruct,
            simpleKeyArray,
            simpleDataVariable,
            simpleDataStruct,
            simpleDataArray,
          },
        },
        {
          'hello_res_events_newTypes::hello_res_events_newTypes::HelloStarknet::EventRegular': {
            simpleKeyVariable: anotherKeyVariable,
            simpleKeyStruct,
            simpleKeyArray,
            simpleDataVariable,
            simpleDataStruct,
            simpleDataArray,
          },
        },
      ];
      const callData1 = eventContract.populate('emitEventRegular', [
        simpleKeyVariable,
        simpleKeyStruct,
        simpleKeyArray,
        simpleDataVariable,
        simpleDataStruct,
        simpleDataArray,
      ]);
      const callData2 = eventContract.populate('emitEventRegular', [
        anotherKeyVariable,
        simpleKeyStruct,
        simpleKeyArray,
        simpleDataVariable,
        simpleDataStruct,
        simpleDataArray,
      ]);
      const { transaction_hash } = await account.execute([callData1, callData2]);
      const tx = await provider.waitForTransaction(transaction_hash);
      const events = eventContract.parseEvents(tx);
      expect(events[0]).toMatchEventStructure(shouldBe[0]);
      expect(events[1]).toMatchEventStructure(shouldBe[1]);
    });
    test('parse tx returning multiple different events', async () => {
      const shouldBe: ParsedEvents = [
        {
          'hello_res_events_newTypes::hello_res_events_newTypes::HelloStarknet::EventRegular': {
            simpleKeyVariable,
            simpleKeyStruct,
            simpleKeyArray,
            simpleDataVariable,
            simpleDataStruct,
            simpleDataArray,
          },
        },
        {
          'hello_res_events_newTypes::hello_res_events_newTypes::HelloStarknet::EventNested': {
            nestedKeyStruct,
            nestedDataStruct,
          },
        },
      ];
      const callData1 = eventContract.populate('emitEventRegular', [
        simpleKeyVariable,
        simpleKeyStruct,
        simpleKeyArray,
        simpleDataVariable,
        simpleDataStruct,
        simpleDataArray,
      ]);
      const callData2 = eventContract.populate('emitEventNested', [
        nestedKeyStruct,
        nestedDataStruct,
      ]);
      const { transaction_hash } = await account.execute([callData1, callData2]);
      const tx = await provider.waitForTransaction(transaction_hash);
      const events = eventContract.parseEvents(tx);
      expect(events[0]).toMatchEventStructure(shouldBe[0]);
      expect(events[1]).toMatchEventStructure(shouldBe[1]);
    });
  });

  describe('cairo v2.4.0 new types', () => {
    let stringContract: TypedContractV2<typeof StringABI>;

    beforeAll(async () => {
      const { deploy } = await account.declareAndDeploy({
        contract: contracts.C240.sierra,
        casm: contracts.C240.casm,
      });

      stringContract = new Contract({
        abi: contracts.C240.sierra.abi,
        address: deploy.contract_address,
        providerOrAccount: account,
      }).typedv2(StringABI);
    });

    test('bytes31', async () => {
      const resp = await stringContract.call('proceed_bytes31', ['AZERTY']);
      expect(resp).toBe('AZERTY');
      const resp2 = await stringContract.proceed_bytes31('Some String');
      expect(resp2).toBe('Some String');
      const str = 'TokenName';
      const callD1 = CallData.compile([str]);
      expect(callD1).toEqual([hexToDecimalString(encodeShortString(str))]);
      const callD2 = CallData.compile({ str });
      expect(callD2).toEqual([hexToDecimalString(encodeShortString(str))]);
      const myCallData = new CallData(contracts.C240.sierra.abi);
      const myCalldata1 = myCallData.compile('proceed_bytes31', [str]);
      expect(myCalldata1).toEqual([encodeShortString(str)]);
      const myCalldata2 = myCallData.compile('proceed_bytes31', { str });
      expect(myCalldata2).toEqual([encodeShortString(str)]);
      const myCall1 = stringContract.populate('proceed_bytes31', [str]);
      expect(myCall1.calldata).toEqual([encodeShortString(str)]);
      const myCall2 = stringContract.populate('proceed_bytes31', { str });
      expect(myCall2.calldata).toEqual([encodeShortString(str)]);
    });

    test('bytes31 too long', async () => {
      await expect(stringContract.call('proceed_bytes31', ['ABCDEFGHIJKLMNOPQRSTUVWXYZ12345A'])) // more than 31 characters
        .rejects.toThrow();
    });

    test('ByteArray', async () => {
      const message = 'ABCDEFGHIJKLMNOPQRSTUVWXYZ12345AAADEFGHIJKLMNOPQRSTUVWXYZ12345A';
      const callD = CallData.compile([message]);
      const expectedResult = [
        '2',
        hexToDecimalString('0x4142434445464748494a4b4c4d4e4f505152535455565758595a3132333435'),
        hexToDecimalString('0x4141414445464748494a4b4c4d4e4f505152535455565758595a3132333435'),
        hexToDecimalString('0x41'),
        '1',
      ];
      expect(callD).toEqual(expectedResult);
      const callD2 = CallData.compile({ mess: message });
      expect(callD2).toEqual(expectedResult);
      const callD3 = CallData.compile({ mess: byteArray.byteArrayFromString('Take care.') });
      expect(callD3).toEqual(['0', '398475857363345939260718', '10']);
      const str1 = await stringContract.get_string();
      expect(str1).toBe(
        "Cairo has become the most popular language for developers + charizards !@#$%^&*_+|:'<>?~`"
      );
      const myCallData = new CallData(stringContract.abi);
      const expectedString = 'Take care. Zorg is back';
      const resp3 = await stringContract.proceed_string('Take care.');
      expect(resp3).toBe(expectedString);
      const resp4 = await stringContract.call('proceed_string', ['Take care.']);
      expect(resp4).toBe(expectedString);
      const calldata1 = myCallData.compile('proceed_string', ['Take care.']);
      const resp5 = await stringContract.call('proceed_string', calldata1);
      expect(resp5).toBe(expectedString);
    });
  });
});<|MERGE_RESOLUTION|>--- conflicted
+++ resolved
@@ -12,12 +12,8 @@
   Calldata,
   CompiledSierra,
   Contract,
-<<<<<<< HEAD
-  DeclareDeployDCResponse,
-=======
   DeclareDeployUDCResponse,
   ParsedEvents,
->>>>>>> 7b864a25
   ProviderInterface,
   RawArgsArray,
   RawArgsObject,
