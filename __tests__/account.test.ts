--- conflicted
+++ resolved
@@ -16,11 +16,8 @@
   type Calldata,
   type InvokeTransactionReceiptResponse,
 } from '../src';
-<<<<<<< HEAD
 import { Deployer } from '../src/deployer';
-=======
 import { C1v2ClassHash, contracts, describeIfDevnet, erc20ClassHash } from './config/fixtures';
->>>>>>> 36f6057f
 import {
   createTestProvider,
   getTestAccount,
