--- conflicted
+++ resolved
@@ -503,20 +503,13 @@
     const account = getTestAccount(provider);
     initializeMatcher(expect);
 
-<<<<<<< HEAD
-  test('Declare v2 - Hello Cairo 1 contract', async () => {
-    const declareTx = await account.declare({
-      contract: compiledHelloSierra,
-      casm: compiledHelloSierraCasm,
-=======
     test('Declare v2 - Hello Cairo 1 contract', async () => {
       const declareTx = await account.declare({
-        contract: compiledHelloSiera,
-        casm: compiledHelloSieraCasm,
+        contract: compiledHelloSierra,
+        casm: compiledHelloSierraCasm,
       });
       await provider.waitForTransaction(declareTx.transaction_hash);
       expect(declareTx).toMatchSchemaRef('DeclareContractResponse');
->>>>>>> da70c4cd
     });
   });
 });