import { Contract, ContractFactory, stark } from '../src';
import { getSelectorFromName } from '../src/utils/hash';
<<<<<<< HEAD
import { BigNumberish, isBigInt, toBigInt } from '../src/utils/number';
=======
import { BigNumberish, toBN } from '../src/utils/number';
import { encodeShortString } from '../src/utils/shortString';
>>>>>>> caf9fccd
import { compileCalldata } from '../src/utils/stark';
import {
  compiledErc20,
  compiledMulticall,
  compiledTypeTransformation,
  getTestAccount,
  getTestProvider,
} from './fixtures';

describe('contract module', () => {
  let erc20Address: string;
  const provider = getTestProvider();
  const wallet = stark.randomAddress();
  const account = getTestAccount(provider);
  const constructorCalldata = [encodeShortString('Token'), encodeShortString('ERC20'), wallet];
  const classHash = '0x54328a1075b8820eb43caf0caa233923148c983742402dcfc38541dd843d01a';

  describe('class Contract {}', () => {
    describe('Basic Interaction', () => {
      let erc20Contract: Contract;
      let multicallContract: Contract;

      beforeAll(async () => {
        const { deploy } = await account.declareDeploy({
          contract: compiledErc20,
          classHash: '0x54328a1075b8820eb43caf0caa233923148c983742402dcfc38541dd843d01a',
          constructorCalldata: [encodeShortString('Token'), encodeShortString('ERC20'), wallet],
        });

        erc20Contract = new Contract(compiledErc20.abi, deploy.contract_address!, provider);

        const { deploy: multicallDeploy } = await account.declareDeploy({
          contract: compiledMulticall,
          classHash: '0x06f94f3229a8d9c1d51cb84f1f5ec306c8552a805e307540727dda53c4936b43',
        });

        multicallContract = new Contract(
          compiledMulticall.abi,
          multicallDeploy.contract_address!,
          provider
        );
      });

      test('populate transaction for initial balance of that account', async () => {
        const res = await erc20Contract.populateTransaction.balanceOf(wallet);
        expect(res).toHaveProperty('contractAddress');
        expect(res).toHaveProperty('entrypoint');
        expect(res).toHaveProperty('calldata');
      });

      test('estimate gas fee for `mint` should fail when connected to the provider', async () => {
        expect(erc20Contract.estimateFee.mint(wallet, ['10', '0'])).rejects.toThrow();
      });

      test('read initial balance of that account', async () => {
        const result = await erc20Contract.balanceOf(wallet);
        const [res] = result;
        expect(res.low).toStrictEqual(toBN(1000));
        expect(res).toStrictEqual(result.balance);
      });

<<<<<<< HEAD
    test('read initial balance of that account', async () => {
      const result = await erc20.balanceOf(wallet);
      const [res] = result;
      expect(res.low).toStrictEqual(toBigInt(1000));
      expect(res).toStrictEqual(result.balance);
    });

    test('read balance in a multicall', async () => {
      const args1 = { user: wallet };
      const args2 = {};
      const calls = [
        erc20.address,
        getSelectorFromName('balanceOf'),
        Object.keys(args1).length,
        ...compileCalldata(args1),

        erc20.address,
        getSelectorFromName('decimals'),
        Object.keys(args2).length,
        ...compileCalldata(args2),
      ];
      const result = await contract.aggregate(calls);
      const [block_number, res] = result;
      expect(isBigInt(block_number));
      expect(Array.isArray(res));
      (res as BigNumberish[]).forEach((el) => expect(isBigInt(el)));
      expect(block_number).toStrictEqual(result.block_number);
      expect(res).toStrictEqual(result.result);
    });
  });
=======
      test('read balance in a multicall', async () => {
        const args1 = { user: wallet };
        const args2 = {};
        const calls = [
          erc20Contract.address,
          getSelectorFromName('balanceOf'),
          Object.keys(args1).length,
          ...compileCalldata(args1),

          erc20Contract.address,
          getSelectorFromName('decimals'),
          Object.keys(args2).length,
          ...compileCalldata(args2),
        ];
        const result = await multicallContract.aggregate(calls);
        const [block_number, res] = result;
        expect(isBN(block_number));
        expect(Array.isArray(res));
        (res as BigNumberish[]).forEach((el) => expect(isBN(el)));
        expect(block_number).toStrictEqual(result.block_number);
        expect(res).toStrictEqual(result.result);
      });
    });

    describe('Type Transformation', () => {
      let typeTransformedContract: Contract;
>>>>>>> caf9fccd

      beforeAll(async () => {
        const { deploy } = await account.declareDeploy({
          contract: compiledTypeTransformation,
          classHash: '0x022a0e662b13d18a2aaa3ee54ae290de6569621b549022c18169c6e7893809ea',
        });

        typeTransformedContract = new Contract(
          compiledTypeTransformation.abi,
          deploy.contract_address!,
          provider
        );
      });

      describe('Request Type Transformation', () => {
        test('Parsing the felt in request', async () => {
          return expect(typeTransformedContract.request_felt(3)).resolves.not.toThrow();
        });

        test('Parsing the array of felt in request', async () => {
          return expect(
            typeTransformedContract.request_array_of_felts([1, 2])
          ).resolves.not.toThrow();
        });

        test('Parsing the struct in request', async () => {
          return expect(
            typeTransformedContract.request_struct({ x: 1, y: 2 })
          ).resolves.not.toThrow();
        });

        test('Parsing the array of structs in request', async () => {
          return expect(
            typeTransformedContract.request_array_of_structs([{ x: 1, y: 2 }])
          ).resolves.not.toThrow();
        });

        test('Parsing the nested structs in request', async () => {
          return expect(
            typeTransformedContract.request_nested_structs({
              p1: { x: 1, y: 2 },
              p2: { x: 3, y: 4 },
              extra: 5,
            })
          ).resolves.not.toThrow();
        });

        test('Parsing the tuple in request', async () => {
          return expect(typeTransformedContract.request_tuple([1, 2])).resolves.not.toThrow();
        });

        test('Parsing the multiple types in request', async () => {
          return expect(
            typeTransformedContract.request_mixed_types(2, { x: 1, y: 2 }, [1])
          ).resolves.not.toThrow();
        });
      });

<<<<<<< HEAD
    describe('Response Type Transformation', () => {
      test('Parsing the felt in response', async () => {
        const { res } = await contract.get_felt();
        expect(res).toStrictEqual(toBigInt(4));
      });

      test('Parsing the array of felt in response', async () => {
        const result = await contract.get_array_of_felts();
        const [res] = result;
        expect(res).toStrictEqual([toBigInt(4), toBigInt(5)]);
        expect(res).toStrictEqual(result.res);
      });

      test('Parsing the array of structs in response', async () => {
        const result = await contract.get_struct();
        const [res] = result;
        expect(res).toStrictEqual({ x: toBigInt(1), y: toBigInt(2) });
        expect(res).toStrictEqual(result.res);
      });

      test('Parsing the array of structs in response', async () => {
        const result = await contract.get_array_of_structs();
        const [res] = result;
        expect(res).toStrictEqual([{ x: toBigInt(1), y: toBigInt(2) }]);
        expect(res).toStrictEqual(result.res);
      });

      test('Parsing the nested structs in response', async () => {
        const result = await contract.get_nested_structs();
        const [res] = result;
        expect(res).toStrictEqual({
          p1: { x: toBigInt(1), y: toBigInt(2) },
          p2: { x: toBigInt(3), y: toBigInt(4) },
          extra: toBigInt(5),
=======
      describe('Response Type Transformation', () => {
        test('Parsing the felt in response', async () => {
          const { res } = await typeTransformedContract.get_felt();
          expect(res).toStrictEqual(toBN(4));
        });

        test('Parsing the array of felt in response', async () => {
          const result = await typeTransformedContract.get_array_of_felts();
          const [res] = result;
          expect(res).toStrictEqual([toBN(4), toBN(5)]);
          expect(res).toStrictEqual(result.res);
        });

        test('Parsing the array of structs in response', async () => {
          const result = await typeTransformedContract.get_struct();
          const [res] = result;
          expect(res).toStrictEqual({ x: toBN(1), y: toBN(2) });
          expect(res).toStrictEqual(result.res);
        });

        test('Parsing the array of structs in response', async () => {
          const result = await typeTransformedContract.get_array_of_structs();
          const [res] = result;
          expect(res).toStrictEqual([{ x: toBN(1), y: toBN(2) }]);
          expect(res).toStrictEqual(result.res);
        });

        test('Parsing the nested structs in response', async () => {
          const result = await typeTransformedContract.get_nested_structs();
          const [res] = result;
          expect(res).toStrictEqual({
            p1: { x: toBN(1), y: toBN(2) },
            p2: { x: toBN(3), y: toBN(4) },
            extra: toBN(5),
          });
          expect(res).toStrictEqual(result.res);
>>>>>>> caf9fccd
        });

<<<<<<< HEAD
      test('Parsing the tuple in response', async () => {
        const result = await contract.get_tuple();
        const [res] = result;
        expect(res).toStrictEqual([toBigInt(1), toBigInt(2), toBigInt(3)]);
        expect(res).toStrictEqual(result.res);
      });

      test('Parsing the multiple types in response', async () => {
        const result = await contract.get_mixed_types();
        const [tuple, number, array, point] = result;
        expect(tuple).toStrictEqual([toBigInt(1), toBigInt(2)]);
        expect(number).toStrictEqual(toBigInt(3));
        expect(array).toStrictEqual([toBigInt(4)]);
        expect(point).toStrictEqual({ x: toBigInt(1), y: toBigInt(2) });
        expect(tuple).toStrictEqual(result.tuple);
        expect(number).toStrictEqual(result.number);
        expect(array).toStrictEqual(result.array);
        expect(point).toStrictEqual(result.point);
=======
        test('Parsing the tuple in response', async () => {
          const result = await typeTransformedContract.get_tuple();
          const [res] = result;
          expect(res).toStrictEqual([toBN(1), toBN(2), toBN(3)]);
          expect(res).toStrictEqual(result.res);
        });

        test('Parsing the multiple types in response', async () => {
          const result = await typeTransformedContract.get_mixed_types();
          const [tuple, number, array, point] = result;
          expect(tuple).toStrictEqual([toBN(1), toBN(2)]);
          expect(number).toStrictEqual(toBN(3));
          expect(array).toStrictEqual([toBN(4)]);
          expect(point).toStrictEqual({ x: toBN(1), y: toBN(2) });
          expect(tuple).toStrictEqual(result.tuple);
          expect(number).toStrictEqual(result.number);
          expect(array).toStrictEqual(result.array);
          expect(point).toStrictEqual(result.point);
        });
>>>>>>> caf9fccd
      });
    });
  });

  describe('class ContractFactory {}', () => {
    beforeAll(async () => {
      await account.declareDeploy({
        contract: compiledErc20,
        classHash: '0x54328a1075b8820eb43caf0caa233923148c983742402dcfc38541dd843d01a',
        constructorCalldata,
      });
    });
    test('deployment of new contract', async () => {
      const factory = new ContractFactory(compiledErc20, classHash, account);
      const erc20 = await factory.deploy(constructorCalldata);
      expect(erc20 instanceof Contract);
    });
    test('wait for deployment transaction', async () => {
      const factory = new ContractFactory(compiledErc20, classHash, account);
      const contract = await factory.deploy(constructorCalldata);
      expect(contract.deployed()).resolves.not.toThrow();
    });
    test('attach new contract', async () => {
      const factory = new ContractFactory(compiledErc20, classHash, account);
      const erc20 = factory.attach(erc20Address);
      expect(erc20 instanceof Contract);
    });
  });
});<|MERGE_RESOLUTION|>--- conflicted
+++ resolved
@@ -1,11 +1,7 @@
 import { Contract, ContractFactory, stark } from '../src';
 import { getSelectorFromName } from '../src/utils/hash';
-<<<<<<< HEAD
 import { BigNumberish, isBigInt, toBigInt } from '../src/utils/number';
-=======
-import { BigNumberish, toBN } from '../src/utils/number';
 import { encodeShortString } from '../src/utils/shortString';
->>>>>>> caf9fccd
 import { compileCalldata } from '../src/utils/stark';
 import {
   compiledErc20,
@@ -63,42 +59,10 @@
       test('read initial balance of that account', async () => {
         const result = await erc20Contract.balanceOf(wallet);
         const [res] = result;
-        expect(res.low).toStrictEqual(toBN(1000));
+        expect(res.low).toStrictEqual(toBigInt(1000));
         expect(res).toStrictEqual(result.balance);
       });
 
-<<<<<<< HEAD
-    test('read initial balance of that account', async () => {
-      const result = await erc20.balanceOf(wallet);
-      const [res] = result;
-      expect(res.low).toStrictEqual(toBigInt(1000));
-      expect(res).toStrictEqual(result.balance);
-    });
-
-    test('read balance in a multicall', async () => {
-      const args1 = { user: wallet };
-      const args2 = {};
-      const calls = [
-        erc20.address,
-        getSelectorFromName('balanceOf'),
-        Object.keys(args1).length,
-        ...compileCalldata(args1),
-
-        erc20.address,
-        getSelectorFromName('decimals'),
-        Object.keys(args2).length,
-        ...compileCalldata(args2),
-      ];
-      const result = await contract.aggregate(calls);
-      const [block_number, res] = result;
-      expect(isBigInt(block_number));
-      expect(Array.isArray(res));
-      (res as BigNumberish[]).forEach((el) => expect(isBigInt(el)));
-      expect(block_number).toStrictEqual(result.block_number);
-      expect(res).toStrictEqual(result.result);
-    });
-  });
-=======
       test('read balance in a multicall', async () => {
         const args1 = { user: wallet };
         const args2 = {};
@@ -115,9 +79,9 @@
         ];
         const result = await multicallContract.aggregate(calls);
         const [block_number, res] = result;
-        expect(isBN(block_number));
+        expect(isBigInt(block_number));
         expect(Array.isArray(res));
-        (res as BigNumberish[]).forEach((el) => expect(isBN(el)));
+        (res as BigNumberish[]).forEach((el) => expect(isBigInt(el)));
         expect(block_number).toStrictEqual(result.block_number);
         expect(res).toStrictEqual(result.result);
       });
@@ -125,7 +89,6 @@
 
     describe('Type Transformation', () => {
       let typeTransformedContract: Contract;
->>>>>>> caf9fccd
 
       beforeAll(async () => {
         const { deploy } = await account.declareDeploy({
@@ -184,66 +147,30 @@
         });
       });
 
-<<<<<<< HEAD
-    describe('Response Type Transformation', () => {
-      test('Parsing the felt in response', async () => {
-        const { res } = await contract.get_felt();
-        expect(res).toStrictEqual(toBigInt(4));
-      });
-
-      test('Parsing the array of felt in response', async () => {
-        const result = await contract.get_array_of_felts();
-        const [res] = result;
-        expect(res).toStrictEqual([toBigInt(4), toBigInt(5)]);
-        expect(res).toStrictEqual(result.res);
-      });
-
-      test('Parsing the array of structs in response', async () => {
-        const result = await contract.get_struct();
-        const [res] = result;
-        expect(res).toStrictEqual({ x: toBigInt(1), y: toBigInt(2) });
-        expect(res).toStrictEqual(result.res);
-      });
-
-      test('Parsing the array of structs in response', async () => {
-        const result = await contract.get_array_of_structs();
-        const [res] = result;
-        expect(res).toStrictEqual([{ x: toBigInt(1), y: toBigInt(2) }]);
-        expect(res).toStrictEqual(result.res);
-      });
-
-      test('Parsing the nested structs in response', async () => {
-        const result = await contract.get_nested_structs();
-        const [res] = result;
-        expect(res).toStrictEqual({
-          p1: { x: toBigInt(1), y: toBigInt(2) },
-          p2: { x: toBigInt(3), y: toBigInt(4) },
-          extra: toBigInt(5),
-=======
       describe('Response Type Transformation', () => {
         test('Parsing the felt in response', async () => {
           const { res } = await typeTransformedContract.get_felt();
-          expect(res).toStrictEqual(toBN(4));
+          expect(res).toStrictEqual(toBigInt(4));
         });
 
         test('Parsing the array of felt in response', async () => {
           const result = await typeTransformedContract.get_array_of_felts();
           const [res] = result;
-          expect(res).toStrictEqual([toBN(4), toBN(5)]);
+          expect(res).toStrictEqual([toBigInt(4), toBigInt(5)]);
           expect(res).toStrictEqual(result.res);
         });
 
         test('Parsing the array of structs in response', async () => {
           const result = await typeTransformedContract.get_struct();
           const [res] = result;
-          expect(res).toStrictEqual({ x: toBN(1), y: toBN(2) });
+          expect(res).toStrictEqual({ x: toBigInt(1), y: toBigInt(2) });
           expect(res).toStrictEqual(result.res);
         });
 
         test('Parsing the array of structs in response', async () => {
           const result = await typeTransformedContract.get_array_of_structs();
           const [res] = result;
-          expect(res).toStrictEqual([{ x: toBN(1), y: toBN(2) }]);
+          expect(res).toStrictEqual([{ x: toBigInt(1), y: toBigInt(2) }]);
           expect(res).toStrictEqual(result.res);
         });
 
@@ -251,54 +178,32 @@
           const result = await typeTransformedContract.get_nested_structs();
           const [res] = result;
           expect(res).toStrictEqual({
-            p1: { x: toBN(1), y: toBN(2) },
-            p2: { x: toBN(3), y: toBN(4) },
-            extra: toBN(5),
+            p1: { x: toBigInt(1), y: toBigInt(2) },
+            p2: { x: toBigInt(3), y: toBigInt(4) },
+            extra: toBigInt(5),
           });
           expect(res).toStrictEqual(result.res);
->>>>>>> caf9fccd
-        });
-
-<<<<<<< HEAD
-      test('Parsing the tuple in response', async () => {
-        const result = await contract.get_tuple();
-        const [res] = result;
-        expect(res).toStrictEqual([toBigInt(1), toBigInt(2), toBigInt(3)]);
-        expect(res).toStrictEqual(result.res);
-      });
-
-      test('Parsing the multiple types in response', async () => {
-        const result = await contract.get_mixed_types();
-        const [tuple, number, array, point] = result;
-        expect(tuple).toStrictEqual([toBigInt(1), toBigInt(2)]);
-        expect(number).toStrictEqual(toBigInt(3));
-        expect(array).toStrictEqual([toBigInt(4)]);
-        expect(point).toStrictEqual({ x: toBigInt(1), y: toBigInt(2) });
-        expect(tuple).toStrictEqual(result.tuple);
-        expect(number).toStrictEqual(result.number);
-        expect(array).toStrictEqual(result.array);
-        expect(point).toStrictEqual(result.point);
-=======
+        });
+
         test('Parsing the tuple in response', async () => {
           const result = await typeTransformedContract.get_tuple();
           const [res] = result;
-          expect(res).toStrictEqual([toBN(1), toBN(2), toBN(3)]);
+          expect(res).toStrictEqual([toBigInt(1), toBigInt(2), toBigInt(3)]);
           expect(res).toStrictEqual(result.res);
         });
 
         test('Parsing the multiple types in response', async () => {
           const result = await typeTransformedContract.get_mixed_types();
           const [tuple, number, array, point] = result;
-          expect(tuple).toStrictEqual([toBN(1), toBN(2)]);
-          expect(number).toStrictEqual(toBN(3));
-          expect(array).toStrictEqual([toBN(4)]);
-          expect(point).toStrictEqual({ x: toBN(1), y: toBN(2) });
+          expect(tuple).toStrictEqual([toBigInt(1), toBigInt(2)]);
+          expect(number).toStrictEqual(toBigInt(3));
+          expect(array).toStrictEqual([toBigInt(4)]);
+          expect(point).toStrictEqual({ x: toBigInt(1), y: toBigInt(2) });
           expect(tuple).toStrictEqual(result.tuple);
           expect(number).toStrictEqual(result.number);
           expect(array).toStrictEqual(result.array);
           expect(point).toStrictEqual(result.point);
         });
->>>>>>> caf9fccd
       });
     });
   });
