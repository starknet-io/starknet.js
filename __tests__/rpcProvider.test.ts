import { getStarkKey, utils } from '@scure/starknet';

import {
  Account,
  Block,
  CallData,
  Contract,
  FeeEstimate,
  RPC,
  RPC06,
  ReceiptTx,
  RpcProvider,
  TransactionExecutionStatus,
  cairo,
  stark,
  waitForTransactionOptions,
} from '../src';
import { StarknetChainId } from '../src/constants';
import { felt, uint256 } from '../src/utils/calldata/cairo';
import { toHexString } from '../src/utils/num';
import {
  compiledC1v2,
  compiledC1v2Casm,
  compiledErc20Echo,
  compiledL1L2,
  compiledOpenZeppelinAccount,
  createBlockForDevnet,
  describeIfRpc,
  describeIfNotDevnet,
  describeIfDevnet,
  getTestAccount,
  getTestProvider,
  describeIfTestnet,
  waitNextBlock,
  devnetETHtokenAddress,
} from './config/fixtures';
import { initializeMatcher } from './config/schema';

describeIfRpc('RPCProvider', () => {
  const rpcProvider = getTestProvider(false);
  const provider = getTestProvider();
  const account = getTestAccount(provider);
  let accountPublicKey: string;
  initializeMatcher(expect);

  beforeAll(async () => {
    expect(account).toBeInstanceOf(Account);
    const accountKeyPair = utils.randomPrivateKey();
    accountPublicKey = getStarkKey(accountKeyPair);
    await createBlockForDevnet();
  });

  test('getChainId', async () => {
    const fetchSpy = jest.spyOn(rpcProvider.channel as any, 'fetchEndpoint');
    (rpcProvider as any).chainId = undefined as unknown as StarknetChainId;
    const chainId1 = await rpcProvider.getChainId();
    const chainId2 = await rpcProvider.getChainId();
    expect(fetchSpy.mock.calls.length).toBe(1);
    expect(chainId1).toBe(chainId2);
    expect(Object.values(StarknetChainId)).toContain(chainId1);
    fetchSpy.mockRestore();
  });

  test('getTransactionCount', async () => {
    const count = await rpcProvider.getBlockTransactionCount('latest');
    expect(typeof count).toBe('number');
  });

  test('getBlockHashAndNumber', async () => {
    const blockHashAndNumber = await rpcProvider.getBlockLatestAccepted();
    expect(blockHashAndNumber).toHaveProperty('block_hash');
    expect(blockHashAndNumber).toHaveProperty('block_number');
  });

  test('getBlockNumber', async () => {
    const blockNumber = await rpcProvider.getBlockNumber();
    expect(typeof blockNumber).toBe('number');
  });

  test('getL1GasPrice', async () => {
    const gasPrice = await rpcProvider.getL1GasPrice('latest');
    expect(typeof gasPrice).toBe('string');
  });

  test('getStateUpdate', async () => {
    const stateUpdate = await rpcProvider.getBlockStateUpdate('latest');
    expect(stateUpdate).toMatchSchemaRef('StateUpdateResponse');
  });

  test('getSpecVersion', async () => {
    const spec = await rpcProvider.getSpecVersion();
    expect(typeof spec).toBe('string');
  });

  test('configurable margin', async () => {
    const p = new RpcProvider({
      nodeUrl: provider.channel.nodeUrl,
      feeMarginPercentage: {
        l1BoundMaxAmount: 0,
        l1BoundMaxPricePerUnit: 0,
        maxFee: 0,
      },
    });
    const estimateSpy = jest.spyOn(p.channel as any, 'getEstimateFee');
    const mockFeeEstimate: FeeEstimate = {
      gas_consumed: '0x2',
      gas_price: '0x1',
      data_gas_consumed: '0x2',
      data_gas_price: '0x1',
      overall_fee: '0x4',
      unit: 'WEI',
    };
    estimateSpy.mockResolvedValue([mockFeeEstimate]);
    const result = (await p.getEstimateFeeBulk([{} as any], {}))[0];
    expect(estimateSpy).toHaveBeenCalledTimes(1);
    expect(result.suggestedMaxFee).toBe(4n);
    expect(result.resourceBounds.l1_gas.max_amount).toBe('0x4');
    expect(result.resourceBounds.l1_gas.max_price_per_unit).toBe('0x1');
    estimateSpy.mockRestore();
  });

<<<<<<< HEAD
  describeIfDevnet('Test Estimate message fee Cairo 0', () => {
    // declaration of Cairo 0 contract is no more authorized in Sepolia Testnet
    let l1l2ContractCairo0Address: string;
=======
  describe('Test Estimate message fee', () => {
    let l1l2ContractCairo0Address: string;
    let l1l2ContractCairo1Address: string;
>>>>>>> abf87d19

    beforeAll(async () => {
      const { deploy } = await account.declareAndDeploy({
        contract: compiledL1L2,
      });
      l1l2ContractCairo0Address = deploy.contract_address;
<<<<<<< HEAD
=======
      const { deploy: deploy2 } = await account.declareAndDeploy({
        contract: compiledC1v2,
        casm: compiledC1v2Casm,
      });
      l1l2ContractCairo1Address = deploy2.contract_address;
>>>>>>> abf87d19
    });

    test('estimate message fee Cairo 0', async () => {
      const L1_ADDRESS = '0x8359E4B0152ed5A731162D3c7B0D8D56edB165A0';
      const estimationCairo0 = await rpcProvider.estimateMessageFee({
        from_address: L1_ADDRESS,
        to_address: l1l2ContractCairo0Address,
        entry_point_selector: 'deposit',
        payload: ['556', '123'],
      });
      expect(estimationCairo0).toEqual(
        expect.objectContaining({
          gas_consumed: expect.anything(),
          gas_price: expect.anything(),
          overall_fee: expect.anything(),
        })
      );
    });
<<<<<<< HEAD
  });

  describe('Test Estimate message fee Cairo 1', () => {
    let l1l2ContractCairo1Address: string;

    beforeAll(async () => {
      const { deploy: deploy2 } = await account.declareAndDeploy({
        contract: compiledC1v2,
        casm: compiledC1v2Casm,
      });
      l1l2ContractCairo1Address = deploy2.contract_address;
      await waitNextBlock(provider as RpcProvider, 5000); // in Sepolia Testnet, needs pending block validation before interacting
    });
=======
>>>>>>> abf87d19

    test('estimate message fee Cairo 1', async () => {
      const L1_ADDRESS = '0x8359E4B0152ed5A731162D3c7B0D8D56edB165'; // not coded in 20 bytes
      const estimationCairo1 = await rpcProvider.estimateMessageFee({
        from_address: L1_ADDRESS,
        to_address: l1l2ContractCairo1Address,
        entry_point_selector: 'increase_bal',
        payload: ['100'],
      });
      expect(estimationCairo1).toEqual(
        expect.objectContaining({
          gas_consumed: expect.anything(),
          gas_price: expect.anything(),
          overall_fee: expect.anything(),
        })
      );
    });
  });

  describe('waitForTransaction', () => {
    const receipt = {};
    const transactionStatusSpy = jest.spyOn(rpcProvider.channel as any, 'getTransactionStatus');
    const transactionReceiptSpy = jest.spyOn(rpcProvider.channel as any, 'getTransactionReceipt');

    const generateOptions = (o: waitForTransactionOptions) => ({ retryInterval: 10, ...o });
    const generateTransactionStatus = (
      finality_status: RPC.SPEC.TXN_STATUS,
      execution_status?: RPC.SPEC.TXN_EXECUTION_STATUS
    ): RPC.TransactionStatus => ({
      finality_status,
      execution_status,
    });
    const response = {
      successful: generateTransactionStatus('ACCEPTED_ON_L1', 'SUCCEEDED'),
      reverted: generateTransactionStatus('ACCEPTED_ON_L2', 'REVERTED'),
      rejected: generateTransactionStatus('REJECTED'),
    };

    beforeAll(() => {
      transactionStatusSpy.mockResolvedValue(null);
      transactionReceiptSpy.mockResolvedValue(receipt);
    });

    afterAll(() => {
      transactionStatusSpy.mockRestore();
      transactionReceiptSpy.mockRestore();
    });

    test('successful - default', async () => {
      transactionStatusSpy.mockResolvedValueOnce(response.successful);
      await expect(rpcProvider.waitForTransaction(0)).resolves.toBeInstanceOf(ReceiptTx);
    });

    test('reverted - default', async () => {
      transactionStatusSpy.mockResolvedValueOnce(response.reverted);
      await expect(rpcProvider.waitForTransaction(0)).resolves.toBeInstanceOf(ReceiptTx);
    });

    test('rejected - default', async () => {
      transactionStatusSpy.mockResolvedValueOnce(response.rejected);
      await expect(rpcProvider.waitForTransaction(0)).rejects.toThrow(
        `${undefined}: ${RPC.ETransactionStatus.REJECTED}`
      );
    });

    test('reverted - as error state', async () => {
      transactionStatusSpy.mockResolvedValueOnce(response.reverted);
      const options = generateOptions({ errorStates: [TransactionExecutionStatus.REVERTED] });
      await expect(rpcProvider.waitForTransaction(0, options)).rejects.toThrow(
        `${RPC.ETransactionExecutionStatus.REVERTED}: ${RPC.ETransactionStatus.ACCEPTED_ON_L2}`
      );
    });

    test('no error state; timed-out', async () => {
      const options = generateOptions({ errorStates: [] });
      await expect(rpcProvider.waitForTransaction(0, options)).rejects.toThrow(/timed-out/);
    });
  });

  describe('RPC methods', () => {
    let latestBlock: Block;

    beforeAll(async () => {
      // add a Tx to be sure to have at least one Tx in the last block
      const { transaction_hash } = await account.execute({
        contractAddress: devnetETHtokenAddress,
        entrypoint: 'transfer',
        calldata: {
          recipient: account.address,
          amount: cairo.uint256(1n * 10n ** 4n),
        },
      });
      await account.waitForTransaction(transaction_hash);
      latestBlock = await provider.getBlock('latest');
    });

    test('getBlockWithTxHashes', async () => {
      const blockResponse = await rpcProvider.getBlockWithTxHashes(latestBlock.block_number);
      expect(blockResponse).toHaveProperty('transactions');
    });

    test('getBlockWithTxs', async () => {
      const blockResponse = await rpcProvider.getBlockWithTxs(latestBlock.block_number);
      expect(blockResponse).toHaveProperty('transactions');
    });

    test('getBlockWithReceipts - 0.6 RpcChannel', async () => {
      const channel = new RPC06.RpcChannel({ nodeUrl: rpcProvider.channel.nodeUrl });
      const p = new RpcProvider({ channel } as any);
      await expect(p.getBlockWithReceipts(latestBlock.block_number)).rejects.toThrow(/Unsupported/);
    });

    test('getBlockWithReceipts - 0.7 RpcChannel', async () => {
      const blockResponse = await rpcProvider.getBlockWithReceipts(latestBlock.block_number);
      expect(blockResponse).toMatchSchemaRef('BlockWithTxReceipts');
    });

    test('getTransactionByBlockIdAndIndex', async () => {
      const transaction = await rpcProvider.getTransactionByBlockIdAndIndex(
        latestBlock.block_number,
        0
      );
      expect(transaction).toHaveProperty('transaction_hash');
    });

    test('getPendingTransactions', async () => {
      const transactions = await rpcProvider.getPendingTransactions();
      expect(Array.isArray(transactions)).toBe(true);
    });

    xtest('traceBlockTransactions', async () => {
      await rpcProvider.getBlockTransactionsTraces(latestBlock.block_hash);
    });

    describeIfDevnet('devnet only', () => {
      test('getSyncingStats', async () => {
        const syncingStats = await rpcProvider.getSyncingStats();
        expect(syncingStats).toBe(false);
      });

      test('getEvents ', async () => {
        const randomWallet = stark.randomAddress();
        const classHash = '0x011ab8626b891bcb29f7cc36907af7670d6fb8a0528c7944330729d8f01e9ea3';
        const transferSelector = toHexString(
          '271746229759260285552388728919865295615886751538523744128730118297934206697'
        );

        const { deploy } = await account.declareAndDeploy({
          contract: compiledErc20Echo,
          classHash,
          constructorCalldata: CallData.compile({
            name: felt('Token'),
            symbol: felt('ERC20'),
            decimals: felt('18'),
            initial_supply: uint256('1000000000'),
            recipient: felt(account.address),
            signers: [],
            threshold: 1,
          }),
        });

        const erc20EchoContract = new Contract(
          compiledErc20Echo.abi,
          deploy.contract_address!,
          account
        );
        await erc20EchoContract.transfer(randomWallet, uint256(1));
        await erc20EchoContract.transfer(randomWallet, uint256(1));

        const blockNumber = await rpcProvider.getBlockNumber();
        const result = await rpcProvider.getEvents({
          from_block: { block_number: 0 },
          to_block: { block_number: blockNumber },
          address: deploy.contract_address,
          keys: [[transferSelector]],
          chunk_size: 2,
        });

        const result1 = await rpcProvider.getEvents({
          chunk_size: 2, // all optional parameters removed
        });

        expect(result).toHaveProperty('continuation_token');
        expect(result).toHaveProperty('events');
        expect(result1).toHaveProperty('events');
        expect(Array.isArray(result?.events)).toBe(true);
        expect(result?.events?.length).toBe(2);
        expect(result.events[0]).toMatchSchemaRef('StarknetEmittedEvent');

        const result2 = await rpcProvider.getEvents({
          from_block: { block_number: 0 },
          to_block: { block_number: blockNumber },
          address: deploy.contract_address,
          keys: [[transferSelector]],
          chunk_size: 2,
          continuation_token: result.continuation_token,
        });

        expect(result2).not.toHaveProperty('continuation_token');
        expect(result2).toHaveProperty('events');
        expect(Array.isArray(result2?.events)).toBe(true);
        expect(result2?.events?.length).toBe(1);
      });
    });

    describe('deploy contract related tests', () => {
      let contract_address: string;
      let transaction_hash: string;
      let ozClassHash: string;

      beforeAll(async () => {
        const { deploy } = await account.declareAndDeploy({
          contract: compiledOpenZeppelinAccount,
          constructorCalldata: [accountPublicKey],
          salt: accountPublicKey,
        });

        contract_address = deploy.contract_address;
        transaction_hash = deploy.transaction_hash;
        ozClassHash = deploy.classHash;
      });

      test('declareDeploy()', () => {
        expect(contract_address).toBeTruthy();
        expect(transaction_hash).toBeTruthy();
      });

      test('getTransactionByHash', async () => {
        const transaction = await rpcProvider.getTransactionByHash(transaction_hash);
        expect(transaction).toMatchSchemaRef('GetTransactionResponse');
      });

      test('getTransactionStatus()', async () => {
        return expect(rpcProvider.getTransactionStatus(transaction_hash)).resolves.not.toThrow();
      });

      test('getTransaction', async () => {
        // todo - schema for rpc need to be created and expected response here updated
        const transaction = await rpcProvider.getTransactionByHash(transaction_hash);
        expect(transaction).toMatchSchemaRef('GetTransactionResponse');
      });

      test('getClassHashAt', async () => {
        const classHash = await rpcProvider.getClassHashAt(contract_address);
        expect(typeof classHash).toBe('string');
      });

      test('traceTransaction', async () => {
        const trace = await rpcProvider.getTransactionTrace(transaction_hash);
        expect(trace).toMatchSchemaRef('getTransactionTrace');
      });

      test('getClassAt', async () => {
        const classAt = await rpcProvider.getClassAt(contract_address);
        expect(classAt).toMatchSchemaRef('LegacyContractClass');
      });

      test('getClass classHash', async () => {
        const contractClass = await rpcProvider.getClass(ozClassHash);
        expect(contractClass).toMatchSchemaRef('LegacyContractClass');
      });
    });
  });

  describeIfNotDevnet('global rpc only', () => {
    test('getSyncingStats', async () => {
      const syncingStats = await rpcProvider.getSyncingStats();
      expect(syncingStats).toMatchSchemaRef('GetSyncingStatsResponse');
    });
  });
});

describeIfTestnet('RPCProvider', () => {
  const provider = getTestProvider();

  test('getL1MessageHash', async () => {
    const l2TransactionHash = '0x28dfc05eb4f261b37ddad451ff22f1d08d4e3c24dc646af0ec69fa20e096819';
    const l1MessageHash = await provider.getL1MessageHash(l2TransactionHash);
    expect(l1MessageHash).toBe(
      '0x55b3f8b6e607fffd9b4d843dfe8f9b5c05822cd94fcad8797deb01d77805532a'
    );
    await expect(
      provider.getL1MessageHash('0x283882a666a418cf88df04cc5f8fc2262af510bba0b637e61b2820a6ab15318')
    ).rejects.toThrow(/This L2 transaction is not a L1 message./);
    await expect(provider.getL1MessageHash('0x123')).rejects.toThrow(/Transaction hash not found/);
  });
});
describeIfNotDevnet('waitForBlock', () => {
  // As Devnet-rs isn't generating automatically blocks at a periodic time, it's excluded of this test.
  const providerStandard = new RpcProvider({ nodeUrl: process.env.TEST_RPC_URL });
  const providerFastTimeOut = new RpcProvider({ nodeUrl: process.env.TEST_RPC_URL, retries: 1 });
  let block: number;
  beforeEach(async () => {
    block = await providerStandard.getBlockNumber();
  });

  test('waitForBlock timeOut', async () => {
    await expect(providerFastTimeOut.waitForBlock(10 ** 20, 1)).rejects.toThrow(/timed-out/);
  });

  test('waitForBlock in the past', async () => {
    const start = new Date().getTime();
    await providerStandard.waitForBlock(block);
    const end = new Date().getTime();
    expect(end - start).toBeLessThan(1000); // quick answer expected
  });

  test('waitForBlock latest', async () => {
    const start = new Date().getTime();
    await providerStandard.waitForBlock('latest');
    const end = new Date().getTime();
    expect(end - start).toBeLessThan(100); // nearly immediate answer expected
  });

  // NOTA : this test can have a duration up to block interval.
  test('waitForBlock pending', async () => {
    await providerStandard.waitForBlock('pending');
    expect(true).toBe(true); // answer without timeout Error (blocks have to be spaced with 16 minutes maximum : 200 retries * 5000ms)
  });
});<|MERGE_RESOLUTION|>--- conflicted
+++ resolved
@@ -31,7 +31,6 @@
   getTestAccount,
   getTestProvider,
   describeIfTestnet,
-  waitNextBlock,
   devnetETHtokenAddress,
 } from './config/fixtures';
 import { initializeMatcher } from './config/schema';
@@ -119,29 +118,20 @@
     estimateSpy.mockRestore();
   });
 
-<<<<<<< HEAD
-  describeIfDevnet('Test Estimate message fee Cairo 0', () => {
-    // declaration of Cairo 0 contract is no more authorized in Sepolia Testnet
-    let l1l2ContractCairo0Address: string;
-=======
   describe('Test Estimate message fee', () => {
     let l1l2ContractCairo0Address: string;
     let l1l2ContractCairo1Address: string;
->>>>>>> abf87d19
 
     beforeAll(async () => {
       const { deploy } = await account.declareAndDeploy({
         contract: compiledL1L2,
       });
       l1l2ContractCairo0Address = deploy.contract_address;
-<<<<<<< HEAD
-=======
       const { deploy: deploy2 } = await account.declareAndDeploy({
         contract: compiledC1v2,
         casm: compiledC1v2Casm,
       });
       l1l2ContractCairo1Address = deploy2.contract_address;
->>>>>>> abf87d19
     });
 
     test('estimate message fee Cairo 0', async () => {
@@ -160,22 +150,6 @@
         })
       );
     });
-<<<<<<< HEAD
-  });
-
-  describe('Test Estimate message fee Cairo 1', () => {
-    let l1l2ContractCairo1Address: string;
-
-    beforeAll(async () => {
-      const { deploy: deploy2 } = await account.declareAndDeploy({
-        contract: compiledC1v2,
-        casm: compiledC1v2Casm,
-      });
-      l1l2ContractCairo1Address = deploy2.contract_address;
-      await waitNextBlock(provider as RpcProvider, 5000); // in Sepolia Testnet, needs pending block validation before interacting
-    });
-=======
->>>>>>> abf87d19
 
     test('estimate message fee Cairo 1', async () => {
       const L1_ADDRESS = '0x8359E4B0152ed5A731162D3c7B0D8D56edB165'; // not coded in 20 bytes
