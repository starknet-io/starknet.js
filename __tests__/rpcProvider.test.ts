--- conflicted
+++ resolved
@@ -30,12 +30,9 @@
   describeIfDevnet,
   getTestAccount,
   getTestProvider,
-<<<<<<< HEAD
   describeIfTestnet,
-=======
   waitNextBlock,
   devnetETHtokenAddress,
->>>>>>> 57e4e17f
 } from './config/fixtures';
 import { initializeMatcher } from './config/schema';
 
@@ -434,7 +431,6 @@
   });
 });
 
-<<<<<<< HEAD
 describeIfTestnet('RPCProvider', () => {
   const provider = getTestProvider();
 
@@ -448,7 +444,6 @@
       provider.getL1MessageHash('0x283882a666a418cf88df04cc5f8fc2262af510bba0b637e61b2820a6ab15318')
     ).rejects.toThrow(/This L2 transaction is not a L1 message./);
     await expect(provider.getL1MessageHash('0x123')).rejects.toThrow(/Transaction hash not found/);
-=======
 describeIfNotDevnet('waitForBlock', () => {
   // As Devnet-rs isn't generating automatically blocks at a periodic time, it's excluded of this test.
   const providerStandard = new RpcProvider({ nodeUrl: process.env.TEST_RPC_URL });
@@ -480,6 +475,5 @@
   test('waitForBlock pending', async () => {
     await providerStandard.waitForBlock('pending');
     expect(true).toBe(true); // answer without timeout Error (blocks have to be spaced with 16 minutes maximum : 200 retries * 5000ms)
->>>>>>> 57e4e17f
   });
 });