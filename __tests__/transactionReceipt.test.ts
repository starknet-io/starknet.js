import {
  Call,
  Contract,
  DeclareDeployUDCResponse,
  RevertedTransactionReceiptResponse,
  SuccessfulTransactionReceiptResponse,
  TransactionExecutionStatus,
  ProviderInterface,
  Account,
  EstimateFeeResponseOverhead,
  createTransactionReceipt,
  GetTxReceiptResponseWithoutHelper,
} from '../src';
import { contracts } from './config/fixtures';
import { createTestProvider, getTestAccount } from './config/fixturesInit';

describe('Transaction receipt utility - RPC 0.8+ - V3', () => {
  let provider: ProviderInterface;
  let account: Account;

  let dd: DeclareDeployUDCResponse;
  let contract: Contract;

  beforeAll(async () => {
    provider = await createTestProvider();
    account = getTestAccount(provider);

    dd = await account.declareAndDeploy({
      contract: contracts.TestReject.sierra,
      casm: contracts.TestReject.casm,
    });
    await provider.waitForTransaction(dd.deploy.transaction_hash);
    contract = new Contract({
      abi: contracts.TestReject.sierra.abi,
      address: dd.deploy.contract_address,
      providerOrAccount: account,
    });
    contract.providerOrAccount = account;
  });

  test('test for Success variant', async () => {
    const myCall: Call = contract.populate('test_fail', { p1: 100 });
    const estimate = await account.estimateInvokeFee(myCall);
    const res = await account.execute(myCall, {
      resourceBounds: estimate.resourceBounds,
    }); // maxFee needed to not throw error in getEstimateFee
    const txR = await provider.waitForTransaction(res.transaction_hash);
    expect(txR.value).toHaveProperty('execution_status', TransactionExecutionStatus.SUCCEEDED);
    expect(txR.statusReceipt).toBe('SUCCEEDED');
    expect(txR.isSuccess()).toBe(true);
    expect(txR.isReverted()).toBe(false);
    expect(txR.isError()).toBe(false);
    let isSuccess: boolean = false;
    txR.match({
      SUCCEEDED: () => {
        isSuccess = true;
      },
      _: () => {
        isSuccess = false;
      },
    });
    expect(isSuccess).toBe(true);
  });

  test('test for Reverted variant', async () => {
    const myCall: Call = contract.populate('test_fail', { p1: 10 }); // reverted if not 100
    const estim: EstimateFeeResponseOverhead = await account.estimateInvokeFee(
      contract.populate('test_fail', { p1: 100 })
    );
    const res = await account.execute(myCall, { ...estim }); // maxFee needed to not throw error in getEstimateFee
    const txR = await provider.waitForTransaction(res.transaction_hash);
    expect(txR.value).toHaveProperty('execution_status', TransactionExecutionStatus.REVERTED);
    expect(txR.statusReceipt).toBe('REVERTED');
    expect(txR.isSuccess()).toBe(false);
    expect(txR.isReverted()).toBe(true);
    expect(txR.isError()).toBe(false);
    let isReverted: boolean = false;
    txR.match({
      REVERTED: (_resp: RevertedTransactionReceiptResponse) => {
        isReverted = true;
      },
      _: () => {
        isReverted = false;
      },
    });
    expect(isReverted).toBe(true);
  });

  test('test for deploy Success variant', async () => {
    const estimate = await account.estimateDeployFee({ classHash: dd.declare.class_hash });
    const res = await account.deployContract(
      { classHash: dd.declare.class_hash },
      {
        resourceBounds: estimate.resourceBounds,
      }
    ); // maxFee needed to not throw error in getEstimateFee
    const txR = await provider.waitForTransaction(res.transaction_hash);
    expect(txR.value).toHaveProperty('execution_status', TransactionExecutionStatus.SUCCEEDED);
    expect(txR.statusReceipt).toBe('SUCCEEDED');
    expect(txR.isSuccess()).toBe(true);
    expect(txR.isReverted()).toBe(false);
    expect(txR.isError()).toBe(false);
    let isSuccess: boolean = false;
    txR.match({
      SUCCEEDED: (_resp: SuccessfulTransactionReceiptResponse) => {
        isSuccess = true;
      },
      _: () => {
        isSuccess = false;
      },
    });
    expect(isSuccess).toBe(true);
  });

<<<<<<< HEAD
=======
  test('Test else _ case', async () => {
    const myCall: Call = contract.populate('test_fail', { p1: 10 }); // reverted if not 100
    const estim: EstimateFeeResponseOverhead = await account.estimateInvokeFee(
      contract.populate('test_fail', { p1: 100 })
    );
    const res = await account.execute(myCall, { ...estim }); // maxFee needed to not throw error in getEstimateFee
    const txR = await provider.waitForTransaction(res.transaction_hash);
    expect(txR.value).toHaveProperty('execution_status', TransactionExecutionStatus.REVERTED);
    expect(txR.statusReceipt).toBe('REVERTED');
    expect(txR.isSuccess()).toBe(false);
    expect(txR.isReverted()).toBe(true);
    expect(txR.isError()).toBe(false);
    let isReverted: boolean = false;
    txR.match({
      SUCCEEDED: (_resp: SuccessfulTransactionReceiptResponse) => {
        isReverted = false;
      },
      _: () => {
        isReverted = true;
      },
    });
    expect(isReverted).toBe(true);
  });

  test('Mock false rpc response status for ERROR case', async () => {
    const estimate = await account.estimateDeployFee({ classHash: dd.declare.class_hash });
    const res = await account.deployContract(
      { classHash: dd.declare.class_hash },
      {
        resourceBounds: estimate.resourceBounds,
      }
    ); // maxFee needed to not throw error in getEstimateFee

    // Create a mock transaction receipt with a non-existent status
    const receiptWoHelper = (await provider.channel.waitForTransaction(
      res.transaction_hash
    )) as GetTxReceiptResponseWithoutHelper;
    const faleReceipt = {
      ...receiptWoHelper,
      execution_status: 'NONEXISTING' as TransactionExecutionStatus,
    };
    const txR = createTransactionReceipt(faleReceipt as any);

    expect(txR.statusReceipt).toBe('ERROR');
    expect(txR.isSuccess()).toBe(false);
    expect(txR.isReverted()).toBe(false);
    expect(txR.isError()).toBe(true);

    let isSuccess: boolean = false;
    txR.match({
      SUCCEEDED: (_resp: SuccessfulTransactionReceiptResponse) => {
        isSuccess = true;
      },
      _: () => {
        isSuccess = false;
      },
    });
    expect(isSuccess).toBe(false);
  });

>>>>>>> 6ca2b152
  xtest('test error case', async () => {
    // TODO: this should not be possible as fetch would throw on error before it could be read by Helper
    const txR = await provider.getTransactionReceipt('0x123');
    expect(txR.statusReceipt).toBe('ERROR');
    expect(txR.isSuccess()).toBe(false);
    expect(txR.isReverted()).toBe(false);
    expect(txR.isError()).toBe(true);
<<<<<<< HEAD
=======
    let isSuccess: boolean = false;
    txR.match({
      SUCCEEDED: (_resp: SuccessfulTransactionReceiptResponse) => {
        isSuccess = true;
      },
      _: () => {
        isSuccess = false;
      },
    });
    expect(isSuccess).toBe(true);
>>>>>>> 6ca2b152
  });
});<|MERGE_RESOLUTION|>--- conflicted
+++ resolved
@@ -112,8 +112,6 @@
     expect(isSuccess).toBe(true);
   });
 
-<<<<<<< HEAD
-=======
   test('Test else _ case', async () => {
     const myCall: Call = contract.populate('test_fail', { p1: 10 }); // reverted if not 100
     const estim: EstimateFeeResponseOverhead = await account.estimateInvokeFee(
@@ -174,7 +172,6 @@
     expect(isSuccess).toBe(false);
   });
 
->>>>>>> 6ca2b152
   xtest('test error case', async () => {
     // TODO: this should not be possible as fetch would throw on error before it could be read by Helper
     const txR = await provider.getTransactionReceipt('0x123');
@@ -182,8 +179,6 @@
     expect(txR.isSuccess()).toBe(false);
     expect(txR.isReverted()).toBe(false);
     expect(txR.isError()).toBe(true);
-<<<<<<< HEAD
-=======
     let isSuccess: boolean = false;
     txR.match({
       SUCCEEDED: (_resp: SuccessfulTransactionReceiptResponse) => {
@@ -194,6 +189,5 @@
       },
     });
     expect(isSuccess).toBe(true);
->>>>>>> 6ca2b152
   });
 });