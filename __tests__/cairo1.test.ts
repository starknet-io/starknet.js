--- conflicted
+++ resolved
@@ -156,19 +156,11 @@
       const status = await cairo1Contract.echo_array([123, 55, 77, 255]);
       expect(status).toEqual([123n, 55n, 77n, 255n]);
 
-<<<<<<< HEAD
-      // uint256 provided as number
-      const status1 = await cairo1Contract.echo_array_u256([123, 55, 77, 255]);
-      expect(status1).toEqual([123n, 55n, 77n, 255n]);
-
-      // uint256 provided as struct
-=======
       // uint256 defiend as number
       const status1 = await cairo1Contract.echo_array_u256([123, 55, 77, 255]);
       expect(status1).toEqual([123n, 55n, 77n, 255n]);
 
       // uint256 defined as struct
->>>>>>> 380da188
       const status11 = await cairo1Contract.echo_array_u256([
         cairo.uint256(123),
         cairo.uint256(55),
