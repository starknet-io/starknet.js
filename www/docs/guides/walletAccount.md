---
sidebar_position: 9
---

# WalletAccount

**Use wallets to sign transactions in your DAPP.**

The [`WalletAccount`](../API/classes/WalletAccountV5) class is similar to the regular [`Account`](../API/classes/Account) class, with the added ability to ask a Wallet (such as ArgentX, Braavos, etc...) to sign and send transactions. Some other cool functionalities will be detailed hereunder.

The private key of a `WalletAccount` is held in the Wallet, so any signature is managed by the wallet. With this approach DAPPs don't need to manage the security for any private key.

:::caution
This class functions only within the scope of a DAPP. It can't be used in a Node.js script.
:::

## Architecture

In your DAPP, you have to use the `get-starknet` library to select and interact with a wallet.

![](./pictures/WalletAccountArchitecture.png)

`get-starknet v4` is working only in desktop browsers.  
`get-starknet v5` is working also in mobile browsers.  
You can use the `WalletAccount` class with `get-starknet v4`, and the `WalletAccountV5` class with `get-starknet v5`.

## With get-starknet v5

When retrieving information from Starknet, a `WalletAccountV5` instance will read directly from the blockchain. That is why at the initialization of a `WalletAccountV5` a [`RpcProvider`](../API/classes/ProviderInterface) instance is a required parameter, it will be used for all reading activities.

If you want to write to Starknet the `WalletAccountV5` will ask the wallet to sign and send the transaction using the Starknet Wallet API to communicate.

As several wallets can be installed in your desktop/mobile, the `WalletAccountV5` needs the ID of one of the available wallets. You can ask `get-starknet v5` to provide a list of available wallets, and you have to select one of them, called a `WalletWithStarknetFeatures` Object.

### Select a Wallet

Using the `get-starknet/discovery v5` library you have to create your own UI and logic to select one of the available wallets. An example in a DAPP: [**here**](<https://github.com/PhilippeR26/Cairo1JS/blob/getStarknetv5/src/app/(site)/components/client/ConnectWallet/SelectWallet.tsx>). In this example you can select only the wallets compatible with the Starknet Wallet API.  
![](./pictures/SelectWalletV5.png)

Instantiating a new `WalletAccountV5`:

```typescript
<<<<<<< HEAD
import { createStore, type Store } from '@starknet-io/get-starknet/discovery'; // v5.0.0 min
import { type WalletWithStarknetFeatures } from '@starknet-io/get-starknet/standard/features';
import { WalletAccountV5, walletV5 } from 'starknet'; // v7.2.0 min
const myFrontendProviderUrl = 'https://free-rpc.nethermind.io/sepolia-juno/v0_8';
const store: Store = createStore();
const walletsList: WalletWithStarknetFeatures[] = store.getWallets();
// Create you own Component to select one of these wallets.
// Hereunder, selection of 2nd wallet of the list.
const selectedWallet: WalletWithStarknetFeatures = walletsList[1];
const myWalletAccount: WalletAccountV5 = await WalletAccountV5.connect(
=======
import { connect } from '@starknet-io/get-starknet'; // v4.0.3 min
import { WalletAccount, wallet } from 'starknet'; // v7.0.1 min
const myFrontendProviderUrl = 'https://starknet-sepolia.public.blastapi.io/rpc/v0_8';
// standard UI to select a wallet:
const selectedWalletSWO = await connect({ modalMode: 'alwaysAsk', modalTheme: 'light' });
const myWalletAccount = await WalletAccount.connect(
>>>>>>> 7b864a25
  { nodeUrl: myFrontendProviderUrl },
  selectedWallet
);
```

The wallet is connected to this blockchain to write in Starknet:

```typescript
const writeChainId = await walletV5.requestChainId(myWalletAccount.walletProvider);
```

and to this blockchain to read Starknet:

```typescript
const readChainId = await myWalletAccount.getChainId();
```

### Subscription to events

You can subscribe to one event with `get-starknet v5`:

`onChange`: Triggered each time you change the current account or the current network in the wallet.

```typescript
import type { StandardEventsChangeProperties } from "@wallet-standard/features";
const addEvent = useCallback((change: StandardEventsChangeProperties) => {
    console.log("Event detected", change.accounts);
    if (change.accounts?.length) {
        console.log("account event=", change.accounts[0].address);
        setCurrentAccount(change.accounts[0].address);
        console.log("network event=", change.accounts[0].chains[0]);
        setCurrentChainId(change.accounts[0].chains[0].slice(9));
    }
}, []);
...
useEffect(() => {
    console.log("Subscribe events...");
    selectedWalletAccountV5?.onChange(addEvent);
    return () => {
        console.log("Unsubscribe to events...");
        selectedWalletAccountV5?.unsubscribeChange();
}
}
, [selectedWalletAccountV5, addEvent]);
```

## With get-starknet v4

The concept of Starknet reading/writing is the same when using `get-starknet v4` and the `WalletAccount` class.

### Select a Wallet

You can ask the `get-starknet v4` library to display a window with a list of wallets, then it will ask you to make a choice. It will return the `StarknetWindowObject` Object (referred to as SWO hereunder) of the wallet the user selected.
![](./pictures/SelectWalletV4.png)

Instantiating a new `WalletAccount`:

```typescript
import { connect } from '@starknet-io/get-starknet'; // v4.0.3 min
import { WalletAccount, wallet } from 'starknet'; // v7.0.1 min
const myFrontendProviderUrl = 'https://free-rpc.nethermind.io/sepolia-juno/v0_8';
// standard UI to select a wallet:
const selectedWalletSWO = await connect({ modalMode: 'alwaysAsk', modalTheme: 'light' });
const myWalletAccount = await WalletAccount.connect(
  { nodeUrl: myFrontendProviderUrl },
  selectedWalletSWO
);
```

:::tip
Using the `get-starknet-core` v4 library you can create your own UI and logic to select the wallet. An example of DAPP using a custom UI [**here**](https://github.com/PhilippeR26/Starknet-WalletAccount/blob/53514a5529c4aebe9e7c6331186e83b7a7310ce0/src/app/components/client/WalletHandle/SelectWallet.tsx), in this example you can select only the wallets compatible with the Starknet Wallet API.  
:::

The wallet is connected to this blockchain to write in Starknet:

```typescript
const writeChainId = await wallet.requestChainId(myWalletAccount.walletProvider);
```

and to this blockchain to read Starknet:

```typescript
const readChainId = await myWalletAccount.getChainId();
```

### Subscription to events

You can subscribe to 2 events with `get-starknet v4`:

- `accountsChanged`: Triggered each time you change the current account in the wallet.
- `networkChanged`: Triggered each time you change the current network in the wallet.

At each change of the network, both account and network events are emitted.  
At each change of the account, only the account event is emitted.

#### Subscribe

##### accountsChanged

```typescript
const handleAccount: AccountChangeEventHandler = (accounts: string[] | undefined) => {
  if (accounts?.length) {
    const textAddr = accounts[0]; // hex string
    setChangedAccount(textAddr); // from a React useState
  }
};
selectedWalletSWO.on('accountsChanged', handleAccount);
```

##### networkChanged

```typescript
const handleNetwork: NetworkChangeEventHandler = (chainId?: string, accounts?: string[]) => {
  if (!!chainId) {
    setChangedNetwork(chainId); // from a React useState
  }
};
selectedWalletSWO.on('networkChanged', handleNetwork);
```

#### Unsubscribe

Similar to subscription, by using the `.off` method.

```typescript
selectedWalletSWO.off('accountsChanged', handleAccount);
selectedWalletSWO.off('networkChanged', handleNetwork);
```

:::info
You can subscribe both with the SWO or with a `WalletAccount` instance.  
The above examples are using the SWO, because it is the simpler way to process.
:::

## WalletAccount usage

### Use as an Account

Once a new `WalletAccount` or `WalletAccountV5` is created, you can use all the power of Starknet.js, exactly as a with a normal `Account` instance, for example `myWalletAccount.execute(call)` or `myWalletAccount.signMessage(typedMessage)`:

```typescript
const claimCall = airdropContract.populate('claim_airdrop', {
  amount: amount,
  proof: proof,
});
const resp = await myWalletAccount.execute(claimCall);
```

![](./pictures/executeTx.png)

### Use in a Contract instance

You can connect a `WalletAccount` with a [`Contract`](../API/classes/Contract) instance. All reading actions are performed by the provider of the `WalletAccount`, and all writing actions (that need a signature) are performed by the wallet.

```typescript
const lendContract = new Contract(contract.abi, contractAddress, myWalletAccount);
const qty = await lendContract.get_available_asset(addr); // use of the WalletAccount provider
const resp = await lendContract.process_lend_asset(addr); // use of the wallet
```

### Use as a Provider

Your `WalletAccount` instance can be used as a provider:

```typescript
const bl = await myWalletAccount.getBlockNumber();
// bl = 2374543
```

You can use all the methods of the `RpcProvider` class. Under the hood, the `WalletAccount` will use the RPC node that you indicated at its instantiation.

### Direct access to the wallet API entry points

The `WalletAccount` class is able to interact with all the entrypoints of the Starknet Wallet API, including some functionalities that do not exists in the `Account` class.

A full description of this API can be found [**here**](https://github.com/starknet-io/get-starknet/blob/master/packages/core/documentation/walletAPIdocumentation.md).

Some examples:

#### Request to change the wallet network

Using your `WalletAccount`, you can ask the wallet to change its current network:

```typescript
useEffect(
  () => {
    if (!isValidNetwork()) {
      const tryChangeNetwork = async () => {
        await myWalletAccount.switchStarknetChain(constants.StarknetChainId.SN_SEPOLIA);
      };
      tryChangeNetwork().catch(console.error);
    }
  },
  [chainId] // from a networkChanged event
);
```

![](./pictures/switchNetwork.png)

#### Request to display a token in the wallet

Using your `WalletAccount`, you can ask the wallet to display a new token:

```typescript
useEffect(
  () => {
    const fetchAddToken = async () => {
      const resp = await myWalletAccount.watchAsset({
        type: 'ERC20',
        options: {
          address: erc20Address,
        },
      });
    };
    if (isAirdropSuccess) {
      fetchAddToken().catch(console.error);
    }
  },
  [isAirdropSuccess] // from a React useState
);
```

![](./pictures/addToken.png)

### Changing the network or account

When you change the network or the account address a `WalletAccount` instance is automatically updated, however, this can lead to unexpected behavior if one is not careful (reads and writes targeting different networks, problems with Cairo versions of the accounts, ...).

:::warning RECOMMENDATION
It is strongly recommended to create a new `WalletAccount` instance each time the network or the account address is changed.
:::<|MERGE_RESOLUTION|>--- conflicted
+++ resolved
@@ -40,7 +40,6 @@
 Instantiating a new `WalletAccountV5`:
 
 ```typescript
-<<<<<<< HEAD
 import { createStore, type Store } from '@starknet-io/get-starknet/discovery'; // v5.0.0 min
 import { type WalletWithStarknetFeatures } from '@starknet-io/get-starknet/standard/features';
 import { WalletAccountV5, walletV5 } from 'starknet'; // v7.2.0 min
@@ -51,14 +50,6 @@
 // Hereunder, selection of 2nd wallet of the list.
 const selectedWallet: WalletWithStarknetFeatures = walletsList[1];
 const myWalletAccount: WalletAccountV5 = await WalletAccountV5.connect(
-=======
-import { connect } from '@starknet-io/get-starknet'; // v4.0.3 min
-import { WalletAccount, wallet } from 'starknet'; // v7.0.1 min
-const myFrontendProviderUrl = 'https://starknet-sepolia.public.blastapi.io/rpc/v0_8';
-// standard UI to select a wallet:
-const selectedWalletSWO = await connect({ modalMode: 'alwaysAsk', modalTheme: 'light' });
-const myWalletAccount = await WalletAccount.connect(
->>>>>>> 7b864a25
   { nodeUrl: myFrontendProviderUrl },
   selectedWallet
 );
@@ -119,7 +110,7 @@
 ```typescript
 import { connect } from '@starknet-io/get-starknet'; // v4.0.3 min
 import { WalletAccount, wallet } from 'starknet'; // v7.0.1 min
-const myFrontendProviderUrl = 'https://free-rpc.nethermind.io/sepolia-juno/v0_8';
+const myFrontendProviderUrl = 'https://starknet-sepolia.public.blastapi.io/rpc/v0_8';
 // standard UI to select a wallet:
 const selectedWalletSWO = await connect({ modalMode: 'alwaysAsk', modalTheme: 'light' });
 const myWalletAccount = await WalletAccount.connect(
