---
sidebar_position: 4
---

# 🔌 Connect to an existing account

Once your provider is initialized, you can connect an existing account.

You need 2 pieces of data:

- the address of the account
- the private key of this account

```typescript
import { Account, RpcProvider } from 'starknet';
```

## Connect to a pre-deployed account in Starknet-devnet-rs

When you launch starknet-devnet-rs, 10 accounts are pre-deployed with 100 dummy ETH in each.

Addresses and private keys are displayed on the console at initialization.

> This data will change at each launch, so to freeze them, launch with: `cargo run --release -- --seed 0`.

The result for `account #0`:

```text
Address    : 0x64b48806902a367c8598f4f95c305e8c1a1acba5f082d294a43793113115691
Private key: 0x71d7bb07b9a64f6f78ac4c816aff4da9
Public key : 0x7e52885445756b313ea16849145363ccb73fb4ab0440dbac333cf9d13de82b9
```

Then you can use this code:

```typescript
// initialize provider
const provider = new RpcProvider({ nodeUrl: 'http://127.0.0.1:5050/rpc' });
// initialize existing pre-deployed account 0 of Devnet
const privateKey = '0x71d7bb07b9a64f6f78ac4c816aff4da9';
const accountAddress = '0x64b48806902a367c8598f4f95c305e8c1a1acba5f082d294a43793113115691';

const account = new Account(provider, accountAddress, privateKey);
```

Your account is now connected, and you can use it.

```typescript
const account = new Account(provider, accountAddress, privateKey);
```

> Take care that this added parameter is a string, NOT a number.

## 👛 Connect to an existing account (in any network)

The code is the same, you just have to:

- connect to the appropriate network.
- use the address of this account (public data).
- use the private key of this account (very sensitive data: your code MUST not disclose it).

For example, to connect an existing account on testnet, with a private key stored in a .env non-archived file:

```typescript
import * as dotenv from 'dotenv';
dotenv.config();

// initialize provider
const provider = new RpcProvider({ nodeUrl: `${myNodeUrl}` });
// initialize existing account
const privateKey = process.env.OZ_NEW_ACCOUNT_PRIVKEY;
const accountAddress = '0x051158d244c7636dde39ec822873b29e6c9a758c6a9812d005b6287564908667';

const account = new Account(provider, accountAddress, privateKey);
```

## Connect to an account that uses Ethereum signature

As a consequence of account abstraction, you can find accounts that uses Ethereum signature logical.  
To connect to this type of account:

```typescript
const myEthPrivateKey = '0x525bc68475c0955fae83869beec0996114d4bb27b28b781ed2a20ef23121b8de';
const myEthAccountAddressInStarknet =
  '0x65a822fbee1ae79e898688b5a4282dc79e0042cbed12f6169937fddb4c26641';
const myEthSigner = new EthSigner(myEthPrivateKey);
const myEthAccount = new Account(provider, myEthAccountAddressInStarknet, myEthSigner);
<<<<<<< HEAD
=======
```

And if you need a random Ethereum private key:

```typescript
const myPrivateKey = eth.ethRandomPrivateKey();
>>>>>>> abf87d19
```<|MERGE_RESOLUTION|>--- conflicted
+++ resolved
@@ -85,13 +85,10 @@
   '0x65a822fbee1ae79e898688b5a4282dc79e0042cbed12f6169937fddb4c26641';
 const myEthSigner = new EthSigner(myEthPrivateKey);
 const myEthAccount = new Account(provider, myEthAccountAddressInStarknet, myEthSigner);
-<<<<<<< HEAD
-=======
 ```
 
 And if you need a random Ethereum private key:
 
 ```typescript
 const myPrivateKey = eth.ethRandomPrivateKey();
->>>>>>> abf87d19
 ```