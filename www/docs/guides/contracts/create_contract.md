--- conflicted
+++ resolved
@@ -27,7 +27,6 @@
 
 :::
 
-<<<<<<< HEAD
 ## Deployment Methods Overview
 
 Starknet.js provides two main approaches for contract deployment:
@@ -42,9 +41,16 @@
 - **Contract.factory()**: Best for most use cases, especially when deploying from existing class hashes
 - **Account methods**: Use when you need maximum control over the deployment process
 
-## Using Contract.factory Static Method
-
-The `Contract.factory()` static method provides a streamlined approach for both declaring and deploying contracts, or deploying from existing class hashes. It returns a ready-to-use Contract instance.
+## Using Contract.factory() Static Method
+
+The `Contract.factory()` static method provides a streamlined approach for both declaring and deploying contracts, or deploying from existing class hashes. It handles the entire deployment lifecycle: compiling constructor calldata, declaring the contract class, deploying an instance, and returning a ready-to-use Contract object.
+
+This approach is useful when you need to:
+
+- Deploy contracts with automatic declaration and deployment
+- Deploy from existing class hashes with automatic ABI fetching
+- Ensure constructor argument validation against the contract ABI
+- Get a ready-to-use Contract instance immediately after deployment
 
 ### Declare and Deploy Mode
 
@@ -58,57 +64,6 @@
   contract: compiledSierra, // Compiled Sierra contract
   casm: compiledCasm, // Compiled CASM file
   account: myAccount, // Deploying account
-  constructorCalldata: {
-=======
-## Using Contract.factory() Static Method
-
-Starknet.js v8 provides a static `Contract.factory()` method for deploying contracts. This method handles the entire deployment lifecycle: compiling constructor calldata, declaring the contract class, deploying an instance, and returning a ready-to-use Contract object.
-
-This approach is useful when you need to:
-
-- Deploy contracts with automatic declaration and deployment
-- Ensure constructor argument validation against the contract ABI
-- Get a ready-to-use Contract instance immediately after deployment
-
-### Deploying Contracts with Contract.factory()
-
-```typescript
-import { Contract } from 'starknet';
-
-// Deploy with constructor arguments
-const myContract = await Contract.factory({
-  compiledContract: compiledSierra, // Your compiled Sierra contract
-  account: myAccount, // Account that will deploy the contract
-  casm: compiledCasm, // CASM file for the contract
-  constructorArguments: {
->>>>>>> cebf1776
-    name: 'MyToken',
-    symbol: 'MTK',
-    decimals: 18,
-    initialSupply: 1000n * 10n ** 18n,
-<<<<<<< HEAD
-    recipient: myAccount.address,
-  },
-});
-
-console.log('Contract deployed at:', myContract.address);
-console.log('Class hash:', myContract.classHash);
-
-// Contract is immediately ready to use
-const balance = await myContract.balanceOf(myAccount.address);
-```
-
-### Deploy-Only Mode
-
-When you have an existing class hash (e.g., standard contracts like ERC20), you can deploy directly without declaring:
-
-#### Deploy with ABI Fetched from Network
-
-```typescript
-// ABI will be automatically fetched from the network
-const myContract = await Contract.factory({
-  classHash: '0x1234...', // Existing class hash
-  account: myAccount,
   constructorCalldata: {
     name: 'MyToken',
     symbol: 'MTK',
@@ -118,17 +73,23 @@
   },
 });
 
-// Contract is ready with automatically fetched ABI
-const totalSupply = await myContract.totalSupply();
-```
-
-#### Deploy with Provided ABI (Faster)
-
-```typescript
-// Provide ABI to skip network fetch
+console.log('Contract deployed at:', myContract.address);
+console.log('Class hash:', myContract.classHash);
+
+// Contract is immediately ready to use
+const balance = await myContract.balanceOf(myAccount.address);
+```
+
+### Deploy-Only Mode
+
+When you have an existing class hash (e.g., standard contracts like ERC20), you can deploy directly without declaring:
+
+#### Deploy with ABI Fetched from Network
+
+```typescript
+// ABI will be automatically fetched from the network
 const myContract = await Contract.factory({
   classHash: '0x1234...', // Existing class hash
-  abi: contractAbi, // Your contract ABI
   account: myAccount,
   constructorCalldata: {
     name: 'MyToken',
@@ -138,6 +99,27 @@
     recipient: myAccount.address,
   },
 });
+
+// Contract is ready with automatically fetched ABI
+const totalSupply = await myContract.totalSupply();
+```
+
+#### Deploy with Provided ABI (Faster)
+
+```typescript
+// Provide ABI to skip network fetch
+const myContract = await Contract.factory({
+  classHash: '0x1234...', // Existing class hash
+  abi: contractAbi, // Your contract ABI
+  account: myAccount,
+  constructorCalldata: {
+    name: 'MyToken',
+    symbol: 'MTK',
+    decimals: 18,
+    initialSupply: 1000n * 10n ** 18n,
+    recipient: myAccount.address,
+  },
+});
 ```
 
 ### Advanced Options
@@ -158,146 +140,49 @@
 });
 ```
 
+The factory method supports all deployment parameters:
+
+```typescript
+const myContract = await Contract.factory({
+  classHash: '0x1234...',
+  abi: contractAbi, // Optional: will fetch from network if not provided
+  account: myAccount,
+  constructorCalldata: {
+    // Your constructor parameters
+  },
+  salt: '0xabcd...', // Optional: custom salt for address generation
+  unique: false, // Optional: set to false for predictable addresses
+  parseRequest: true, // Optional: enable/disable request parsing (default: true)
+});
+```
+
 ### Error Handling
-=======
-  },
-  parseRequest: true, // Enable ABI validation (default: true)
-});
-
-console.log('Contract deployed at:', myContract.address);
-```
-
-### Factory Method Features
-
-```typescript
-// The factory method handles both declare and deploy automatically
-const contract = await Contract.factory({
-  compiledContract: contractCode,
-  account: myAccount,
-  casm: compiledCasm,
-  constructorArguments: { owner: myAccount.address },
-});
-
-// Start using the contract immediately - no need to wait for deployment
-const balance = await contract.balanceOf(myAccount.address);
-```
-
-### Advanced Usage
-
-1. **Constructor Argument Validation**
-
-```typescript
-// With parseRequest: true (default), arguments are validated against ABI
-const contract = await Contract.factory({
-  compiledContract: erc20Contract,
-  account: myAccount,
-  casm: erc20Casm,
-  constructorArguments: {
-    name: 'MyToken',
-    symbol: 'MTK',
-    decimals: 18,
-    initial_supply: cairo.uint256(1000000),
-    recipient: myAccount.address,
-  },
-  parseRequest: true, // Validates arguments against contract ABI
-});
-```
-
-2. **Deploy Multiple Instances**
-
-```typescript
-// Deploy multiple instances of the same contract
-const deployMultipleTokens = async () => {
-  const tokens = [];
-
-  const tokenConfigs = [
-    { name: 'Token1', symbol: 'TK1', decimals: 18 },
-    { name: 'Token2', symbol: 'TK2', decimals: 18 },
-  ];
-
-  for (const tokenConfig of tokenConfigs) {
-    const token = await Contract.factory({
-      compiledContract: erc20Contract,
-      account: myAccount,
-      casm: erc20Casm,
-      constructorArguments: tokenConfig,
-    });
-    tokens.push(token);
-  }
-
-  return tokens;
-};
-```
-
-### Best Practices with Contract.factory()
-
-1. **Handle Deployment Errors**
->>>>>>> cebf1776
 
 ```typescript
 try {
   const myContract = await Contract.factory({
-<<<<<<< HEAD
     classHash: '0x1234...',
     account: myAccount,
     constructorCalldata: constructorParams,
   });
+  console.log('Deployed at:', myContract.address);
 } catch (error) {
   if (error.message.includes('Class hash not declared')) {
     console.error('Class hash does not exist on the network');
   } else if (error.message.includes('ABI not found')) {
     console.error('Could not fetch ABI from network, provide it manually');
-=======
-    compiledContract: contractCode,
-    account: myAccount,
-    casm: compiledCasm,
-    constructorArguments: constructorParams,
-  });
-  console.log('Deployed at:', myContract.address);
-} catch (error) {
-  if (error.message.includes('Class hash not declared')) {
-    console.error('Contract class needs to be declared first');
   } else if (error.message.includes('Insufficient funds')) {
     console.error('Account has insufficient funds for deployment');
->>>>>>> cebf1776
   } else {
     console.error('Deployment failed:', error.message);
   }
 }
 ```
 
-<<<<<<< HEAD
 :::tip Recommended Approach
 
 `Contract.factory()` is the recommended way to deploy and create contract instances in Starknet.js. It provides a streamlined API that handles both declaration and deployment, with automatic ABI fetching when deploying from existing class hashes.
 
-=======
-2. **Reuse Compiled Contracts**
-
-```typescript
-// Load contracts once, deploy multiple times
-const erc20Contract = json.parse(fs.readFileSync('./ERC20.sierra.json').toString());
-const erc20Casm = json.parse(fs.readFileSync('./ERC20.casm.json').toString());
-
-// Deploy multiple tokens efficiently
-const token1 = await Contract.factory({
-  compiledContract: erc20Contract,
-  account: myAccount,
-  casm: erc20Casm,
-  constructorArguments: { name: 'Token1', symbol: 'TK1' },
-});
-
-const token2 = await Contract.factory({
-  compiledContract: erc20Contract,
-  account: myAccount,
-  casm: erc20Casm,
-  constructorArguments: { name: 'Token2', symbol: 'TK2' },
-});
-```
-
-:::tip
-The `Contract.factory()` method is the simplest way to deploy a new contract and get contract instance.
->>>>>>> cebf1776
 :::
 
 ## Using Account Methods Directly
