--- conflicted
+++ resolved
@@ -36,19 +36,12 @@
 |            v0.4.0             | Starknet.js v5.21.1          |
 |            v0.5.0             | Starknet.js v5.23.0          |
 |            v0.5.1             | Starknet.js v5.29.0 & v6.1.0 |
-<<<<<<< HEAD
-|            v0.6.0             | Starknet.js v6.9.0           |
-|            v0.7.0             | Starknet.js v6.9.0           |
-
-[!NOTE] Each Starknet.js version 6.x.x is compatible with 3 rpc spec versions, and recognize automatically the spec version if not provided.
-=======
 |            v0.6.0             | Starknet.js v6.23.1          |
 |            v0.7.1             | Starknet.js v6.23.1          |
 
 :::note
 Each Starknet.js version 6.x.x is compatible with 2 rpc spec versions, and recognize automatically the spec version if not provided.
 :::
->>>>>>> 1dc3eeea
 
 With the `RpcProvider` class, you define the Starknet Rpc node to use.
 
@@ -112,15 +105,9 @@
 
 ### Goerli Testnet
 
-<<<<<<< HEAD
-[!IMPORTANT]
-
-> The Goerli testnet is no more in service.
-=======
 :::info
 The Goerli testnet is no more in service.
 :::
->>>>>>> 1dc3eeea
 
 ### Sepolia Testnet
 
@@ -169,7 +156,6 @@
 ## Devnet
 
 Example of a connection to a local development node (rpc 0.7.0), with Starknet-devnet-rs v0.0.6:
-<<<<<<< HEAD
 
 ```typescript
 const provider = new RpcProvider({ nodeUrl: 'http://127.0.0.1:5050/rpc' });
@@ -217,55 +203,6 @@
 // ... usage of getBlockResponse, blockHashAndNumber, txCount
 ```
 
-=======
-
-```typescript
-const provider = new RpcProvider({ nodeUrl: 'http://127.0.0.1:5050/rpc' });
-```
-
-> If you have customized host and port during starknet-devnet initialization, adapt in accordance your script.
-
-## Batch JSON-RPC
-
-The BatchClient class allows requests to be batched together in a single HTTP request, either by the interval amount or at the end of the callback queue if the batch is set to 0. By batching requests, we can reduce the overhead associated with handling individual requests.
-
-#### Example of usage with RpcProvider
-
-```typescript
-const myBatchProvider = new RpcProvider({
-  batch: 0,
-});
-
-const [getBlockResponse, blockHashAndNumber, txCount] = await Promise.all([
-  myBatchProvider.getBlock(),
-  myBatchProvider.getBlockLatestAccepted(),
-  myBatchProvider.getBlockTransactionCount('latest'),
-]);
-
-// ... usage of getBlockResponse, blockHashAndNumber, txCount
-```
-
-#### Example of direct usage of underlying BatchClient class
-
-```typescript
-const provider = new RpcProvider();
-
-const batchClient = new BatchClient({
-  nodeUrl: provider.channel.nodeUrl,
-  headers: provider.channel.headers,
-  interval: 0,
-});
-
-const [getBlockResponse, blockHashAndNumber, txCount] = await Promise.all([
-  batchClient.getBlock(),
-  batchClient.getBlockLatestAccepted(),
-  batchClient.getBlockTransactionCount('latest'),
-]);
-
-// ... usage of getBlockResponse, blockHashAndNumber, txCount
-```
-
->>>>>>> 1dc3eeea
 ## Error handling
 
 The [Starknet RPC specification](https://github.com/starkware-libs/starknet-specs) defines a set of possible errors that the RPC endpoints could return for various scenarios. If such errors arise `starknet.js` represents them with the corresponding [RpcError](../API/classes/RpcError) class where the endpoint error response information is contained within the `baseError` property. Also of note is that the class has an `isType` convenience method that verifies the base error type as shown in the example below.
